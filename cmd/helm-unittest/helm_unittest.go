package main

import (
	"fmt"
	"os"
	"path/filepath"

	log "github.com/sirupsen/logrus"

	"github.com/lrills/helm-unittest/internal/printer"
	"github.com/lrills/helm-unittest/pkg/unittest"
	"github.com/lrills/helm-unittest/pkg/unittest/formatter"
	"github.com/spf13/cobra"
)

// testOptions stores options setup by user in command line
type testOptions struct {
<<<<<<< HEAD
=======
	debugLogging   bool
	useHelmV3      bool
>>>>>>> 0fa83705
	useFailfast    bool
	useStrict      bool
	colored        bool
	updateSnapshot bool
	withSubChart   bool
	testFiles      []string
	valuesFiles    []string
	outputFile     string
	outputType     string
}

var testConfig = testOptions{}

var cmd = &cobra.Command{
	Use:   "unittest [flags] CHART [...]",
	Short: "unittest for helm charts",
	Long: `Running chart unittest written in YAML.

This renders your charts locally (without tiller) and
validates the rendered output with the tests defined in
test suite files. Simplest test suite file looks like
below:

---
# CHART_PATH/tests/deployment_test.yaml
suite: test my deployment
templates:
  - deployment.yaml
tests:
  - it: should be a Deployment
    asserts:
      - isKind:
          of: Deployment
---

Put the test files in "tests" directory under your chart
with suffix "_test.yaml", and run:

$ helm unittest my-chart

Or specify the suite files glob path pattern:

$ helm unittest -f 'my-tests/*.yaml' my-chart

Check https://github.com/helm-unittest/helm-unittest for more
details about how to write tests.
`,
	Args: cobra.MinimumNArgs(1),
	Run: func(cmd *cobra.Command, chartPaths []string) {
		var colored *bool
		if cmd.PersistentFlags().Changed("color") {
			colored = &testConfig.colored
		}

		formatter := formatter.NewFormatter(testConfig.outputFile, testConfig.outputType)
		printer := printer.NewPrinter(os.Stdout, colored)
		runner := unittest.TestRunner{
			Printer:        printer,
			Formatter:      formatter,
			UpdateSnapshot: testConfig.updateSnapshot,
			WithSubChart:   testConfig.withSubChart,
			Strict:         testConfig.useStrict,
			Failfast:       testConfig.useFailfast,
			TestFiles:      testConfig.testFiles,
			ValuesFiles:    testConfig.valuesFiles,
			OutputFile:     testConfig.outputFile,
		}

<<<<<<< HEAD
		passed := runner.RunV3(chartPaths)
=======
		log.SetFormatter(&log.TextFormatter{
			DisableColors: !testConfig.colored,
			FullTimestamp: true,
		})

		if testConfig.debugLogging {
			log.SetLevel(log.DebugLevel)
		}

		if !testConfig.useHelmV3 {
			passed = runner.RunV2(chartPaths)
		} else {
			passed = runner.RunV3(chartPaths)
		}
>>>>>>> 0fa83705

		if !passed {
			os.Exit(1)
		}
	},
}

// main to execute execute unittest command
func main() {
	if err := cmd.Execute(); err != nil {
		fmt.Println(err)
		os.Exit(1)
	}
}

func init() {
	cmd.PersistentFlags().BoolVar(
		&testConfig.colored, "color", false,
		"enforce printing colored output even stdout is not a tty. Set to false to disable color",
	)

	cmd.PersistentFlags().BoolVar(
		&testConfig.useStrict, "strict", false,
		"strict parse the testsuites",
	)

	defaultFilePattern := filepath.Join("tests", "*_test.yaml")
	cmd.PersistentFlags().StringArrayVarP(
		&testConfig.testFiles, "file", "f", []string{defaultFilePattern},
		"glob paths of test files location, default to "+defaultFilePattern,
	)

	cmd.PersistentFlags().StringArrayVarP(
		&testConfig.valuesFiles, "values", "v", []string{},
		"absolute or glob paths of values files location, default no values files",
	)

	cmd.PersistentFlags().BoolVarP(
		&testConfig.updateSnapshot, "update-snapshot", "u", false,
		"update the snapshot cached if needed, make sure you review the change before update",
	)

	cmd.PersistentFlags().BoolVarP(
		&testConfig.withSubChart, "with-subchart", "s", true,
		"include tests of the subcharts within `charts` folder",
	)

	cmd.PersistentFlags().StringVarP(
		&testConfig.outputFile, "output-file", "o", "",
		"output-file the file where testresults are written in JUnit format, defaults no output is written to file",
	)

	cmd.PersistentFlags().StringVarP(
		&testConfig.outputType, "output-type", "t", "XUnit",
		"output-type the file-format where testresults are written in, accepted types are (JUnit, NUnit, XUnit)",
	)

	cmd.PersistentFlags().BoolVarP(
		&testConfig.useFailfast, "failfast", "q", false,
		"direct quit testing, when a test is failed",
	)

	cmd.PersistentFlags().BoolVarP(
		&testConfig.debugLogging, "debug", "d", false,
		"enable debug logging",
	)
}<|MERGE_RESOLUTION|>--- conflicted
+++ resolved
@@ -15,11 +15,7 @@
 
 // testOptions stores options setup by user in command line
 type testOptions struct {
-<<<<<<< HEAD
-=======
 	debugLogging   bool
-	useHelmV3      bool
->>>>>>> 0fa83705
 	useFailfast    bool
 	useStrict      bool
 	colored        bool
@@ -88,9 +84,6 @@
 			OutputFile:     testConfig.outputFile,
 		}
 
-<<<<<<< HEAD
-		passed := runner.RunV3(chartPaths)
-=======
 		log.SetFormatter(&log.TextFormatter{
 			DisableColors: !testConfig.colored,
 			FullTimestamp: true,
@@ -100,12 +93,7 @@
 			log.SetLevel(log.DebugLevel)
 		}
 
-		if !testConfig.useHelmV3 {
-			passed = runner.RunV2(chartPaths)
-		} else {
-			passed = runner.RunV3(chartPaths)
-		}
->>>>>>> 0fa83705
+		passed := runner.RunV3(chartPaths)
 
 		if !passed {
 			os.Exit(1)
