--- conflicted
+++ resolved
@@ -17,9 +17,6 @@
 .idea
 
 .direnv
-<<<<<<< HEAD
-
 **/.debug
-=======
 cover.out
->>>>>>> 2ca09894
+**/Chart.lock