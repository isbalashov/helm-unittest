suite: test deployment that would be fail
templates:
  - templates/configmap.yaml
  - templates/deployment.yaml
tests:
  - it: should fail all kinds of assertion
    values:
      - ./values/image.yaml
    template: templates/deployment.yaml
    set:
      service.internalPort: 8080
    asserts:
      - equal:
          path: spec.template.spec.containers[0].image
          value: nginx:stable
      - notEqual:
          path: spec.template.spec.containers[0].image
          value: apache:latest
      - matchRegex:
          path: metadata.name
          pattern: ^.*-foobar$
      - notMatchRegex:
          path: metadata.name
          pattern: ^.*-basic$
      - contains:
          path: spec.template.spec.containers[0].ports
          content:
            containerPort: 80
      - notContains:
          path: spec.template.spec.containers[0].ports
          content:
            containerPort: 8080
      - notExists:
          path: spec.template
      - exists:
          path: spec.template.nodeSelector
      - isNullOrEmpty:
          path: spec.template.spec.containers[0]
      - isNotNullOrEmpty:
          path: spec.template.spec.containers[0].resources
      - isKind:
          of: Pod
      - isAPIVersion:
          of: v2
      - hasDocuments:
          count: 1
      - matchSnapshot:
          path: spec
      - contains:
          path: spec.template.spec.containers
          content: 'foo'
          count: 1234567890 # or 6.8 or -10 or 0
<<<<<<< HEAD
      - isType:
          path: spec.replicas
          type: string
=======
      - lengthEqual:
          path:  spec.template.spec.containers
          count: 10
      - notLengthEqual:
          path: spec.template.spec.containers
          count: 1
>>>>>>> 9bdad4a3
<|MERGE_RESOLUTION|>--- conflicted
+++ resolved
@@ -50,15 +50,12 @@
           path: spec.template.spec.containers
           content: 'foo'
           count: 1234567890 # or 6.8 or -10 or 0
-<<<<<<< HEAD
       - isType:
           path: spec.replicas
           type: string
-=======
       - lengthEqual:
           path:  spec.template.spec.containers
           count: 10
       - notLengthEqual:
           path: spec.template.spec.containers
-          count: 1
->>>>>>> 9bdad4a3
+          count: 1