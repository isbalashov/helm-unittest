--- conflicted
+++ resolved
@@ -19,13 +19,8 @@
 
 
 Charts:      1 passed, 1 total
-<<<<<<< HEAD
-Test Suites: 11 passed, 11 total
-Tests:       24 passed, 24 total
-=======
-Test Suites: 13 passed, 13 total
-Tests:       41 passed, 41 total
->>>>>>> a0061277
+Test Suites: 14 passed, 14 total
+Tests:       42 passed, 42 total
 Snapshot:    4 passed, 4 total
 Time:        XX.XXXms
 
