
### Chart [ basic ] ../../test/data/v3/basic


 FAIL  Configmap mulit line Test	../../test/data/v3/basic/tests_failed/configmap_test.yaml
	- should NOT configure ssl params if NOT set to be exposed

		- asserts[0] `matchRegex` fail
			Template:	basic/templates/configmap.yaml
			DocumentIndex:	0
			Path:	data["my.conf"]
			Expected to match:
				cacertfile
			Actual:
				abc                   = qqq
				qqq                   = abc

		- asserts[1] `contains` fail
			Template:	basic/templates/configmap.yaml
			DocumentIndex:	0
			Error:
				expect count -1 in 'data["my.array"]' to be in array, got 1:
				- value1
				- value2

		- asserts[2] `contains` fail
			Template:	basic/templates/configmap.yaml
			DocumentIndex:	0
			Error:
				expect count 8 in 'data["my.array"]' to be in array, got 1:
				- value1
				- value2

		- asserts[3] `contains` fail
			Template:	basic/templates/configmap.yaml
			DocumentIndex:	0
			Error:
				expect count 1234578901234567890 in 'data["my.array"]' to be in array, got 1:
				- value1
				- value2
 FAIL  spark-operator	../../test/data/v3/basic/tests_failed/rbac_test.yaml
	- Should fail as it expects both ClusterRole and ClusterRoleBinding documents

		- asserts[0] `containsDocument` fail
			Template:	basic/templates/rbac.yaml
			DocumentIndex:	1
			Expected to contain document:
				Kind = ClusterRole, apiVersion = rbac.authorization.k8s.io/v1
 FAIL  test autoscaling	../../test/data/v3/basic/tests_failed/nofile_test.yaml
	- should use GLOBAL scaling config when release autoscaling AND Global autoscaling are enabled

		- asserts[0] `isKind` fail
			Error:
				template "basic/templates/horizontalpodautoscaler.yaml" not exists or not selected in test suite

		- asserts[1] `hasDocuments` fail
			Error:
				template "basic/templates/horizontalpodautoscaler.yaml" not exists or not selected in test suite

		- asserts[2] `equal` fail
			Error:
				template "basic/templates/horizontalpodautoscaler.yaml" not exists or not selected in test suite

		- asserts[3] `equal` fail
			Error:
				template "basic/templates/horizontalpodautoscaler.yaml" not exists or not selected in test suite

	- should use release hpa config when Global autoscaling is disabled but release scaling is enabled.

		- asserts[0] `isKind` fail
			Error:
				template "basic/templates/horizontalpodautoscaler.yaml" not exists or not selected in test suite

		- asserts[1] `hasDocuments` fail
			Error:
				template "basic/templates/horizontalpodautoscaler.yaml" not exists or not selected in test suite

		- asserts[2] `equal` fail
			Error:
				template "basic/templates/horizontalpodautoscaler.yaml" not exists or not selected in test suite

		- asserts[3] `equal` fail
			Error:
				template "basic/templates/horizontalpodautoscaler.yaml" not exists or not selected in test suite

	- should'n't use any autoscaling config when release autoscaling is disabled

		- asserts[0] `hasDocuments` fail
			Error:
				template "basic/templates/horizontalpodautoscaler.yaml" not exists or not selected in test suite
 FAIL  test deployment	../../test/data/v3/basic/tests_failed/empty_deployment_test.yaml
	- should fail

		- asserts[0] `isKind` fail
			Template:	basic/templates/empty_deployment.yaml
 FAIL  test deployment that would be fail	../../test/data/v3/basic/tests_failed/deployment_test.yaml
	- should fail all kinds of assertion

		- asserts[0] `equal` fail
			Template:	basic/templates/deployment.yaml
			DocumentIndex:	0
			Path:	spec.template.spec.containers[0].image
			Expected to equal:
				nginx:stable
			Actual:
				apache:latest
			Diff:
				--- Expected
				+++ Actual
				@@ -1,2 +1,2 @@
				-nginx:stable
				+apache:latest
			DocumentIndex:	1
			Path:	spec.template.spec.containers[0].image
			Expected to equal:
				nginx:stable
			Actual:
				apache:latest
			Diff:
				--- Expected
				+++ Actual
				@@ -1,2 +1,2 @@
				-nginx:stable
				+apache:latest

		- asserts[1] `notEqual` fail
			Template:	basic/templates/deployment.yaml
			DocumentIndex:	0
			Path:	spec.template.spec.containers[0].image
			Expected NOT to equal:
				apache:latest
			DocumentIndex:	1
			Path:	spec.template.spec.containers[0].image
			Expected NOT to equal:
				apache:latest

		- asserts[2] `matchRegex` fail
			Template:	basic/templates/deployment.yaml
			DocumentIndex:	0
			Path:	metadata.name
			Expected to match:
				^.*-foobar$
			Actual:
				RELEASE-NAME-basic
			DocumentIndex:	1
			Path:	metadata.name
			Expected to match:
				^.*-foobar$
			Actual:
				RELEASE-NAME-basic-db

		- asserts[3] `notMatchRegex` fail
			Template:	basic/templates/deployment.yaml
			DocumentIndex:	0
			Path:	metadata.name
			Expected NOT to match:
				^.*-basic$
			Actual:
				RELEASE-NAME-basic

		- asserts[4] `contains` fail
			Template:	basic/templates/deployment.yaml
			DocumentIndex:	0
			Path:	spec.template.spec.containers[0].ports
			Expected to contain:
				- containerPort: 80
			Actual:
				- containerPort: 8080
			DocumentIndex:	1
			Path:	spec.template.spec.containers[0].ports
			Expected to contain:
				- containerPort: 80
			Actual:
				- containerPort: null

		- asserts[5] `notContains` fail
			Template:	basic/templates/deployment.yaml
			DocumentIndex:	0
			Path:	spec.template.spec.containers[0].ports
			Expected NOT to contain:
				- containerPort: 8080
			Actual:
				- containerPort: 8080

		- asserts[6] `notExists` fail
			Template:	basic/templates/deployment.yaml
			DocumentIndex:	0
			Path:	spec.template expected to NOT exists
			DocumentIndex:	1
			Path:	spec.template expected to NOT exists

		- asserts[7] `exists` fail
			Template:	basic/templates/deployment.yaml
			DocumentIndex:	0
			Path:	spec.template.nodeSelector expected to exists
			DocumentIndex:	1
			Path:	spec.template.nodeSelector expected to exists

		- asserts[8] `isNullOrEmpty` fail
			Template:	basic/templates/deployment.yaml
			DocumentIndex:	0
			Path:	spec.template.spec.containers[0]
			Expected to be null or empty, got:
				image: apache:latest
				imagePullPolicy: Always
				livenessProbe:
				  httpGet:
				    path: /
				    port: 8080
				name: basic
				ports:
				  - containerPort: 8080
				readinessProbe:
				  httpGet:
				    path: /
				    port: 8080
				resources: {}
			DocumentIndex:	1
			Path:	spec.template.spec.containers[0]
			Expected to be null or empty, got:
				image: apache:latest
				imagePullPolicy: Always
				name: basic
				ports:
				  - containerPort: null

		- asserts[9] `isNotNullOrEmpty` fail
			Template:	basic/templates/deployment.yaml
			DocumentIndex:	0
			Path:	spec.template.spec.containers[0].resources
			Expected NOT to be null or empty, got:
				{}
			DocumentIndex:	1
			Error:
				unknown path spec.template.spec.containers[0].resources

		- asserts[10] `isKind` fail
			Template:	basic/templates/deployment.yaml
			DocumentIndex:	0
			Expected to be kind:
				Pod
			Actual:
				Deployment
			DocumentIndex:	1
			Expected to be kind:
				Pod
			Actual:
				Deployment

		- asserts[11] `isAPIVersion` fail
			Template:	basic/templates/deployment.yaml
			DocumentIndex:	0
			Expected to be apiVersion:
				v2
			Actual:
				extensions/v1beta1
			DocumentIndex:	1
			Expected to be apiVersion:
				v2
			Actual:
				extensions/v1beta1

		- asserts[12] `hasDocuments` fail
			Template:	basic/templates/deployment.yaml
			Expected documents count to be:
				1
			Actual:
				2

		- asserts[14] `contains` fail
			Template:	basic/templates/deployment.yaml
			DocumentIndex:	0
			Path:	spec.template.spec.containers
			Expected to contain:
				- foo
			Actual:
				- image: apache:latest
				  imagePullPolicy: Always
				  livenessProbe:
				    httpGet:
				      path: /
				      port: 8080
				  name: basic
				  ports:
				    - containerPort: 8080
				  readinessProbe:
				    httpGet:
				      path: /
				      port: 8080
				  resources: {}
			DocumentIndex:	1
			Path:	spec.template.spec.containers
			Expected to contain:
				- foo
			Actual:
				- image: apache:latest
				  imagePullPolicy: Always
				  name: basic
				  ports:
				    - containerPort: null

<<<<<<< HEAD
		- asserts[15] `isType` fail
			Template:	basic/templates/deployment.yaml
			DocumentIndex:	0
			Path:	spec.replicas
			Expected to be of type:
				string
			Actual:
				int
			DocumentIndex:	1
			Path:	spec.replicas
			Expected to be of type:
				string
			Actual:
				int
=======
		- asserts[15] `lengthEqual` fail
			Template:	basic/templates/deployment.yaml
			DocumentIndex:	0
			Error:
				count doesn't match as expected. expected: 10 actual: 1
			DocumentIndex:	1
			Error:
				count doesn't match as expected. expected: 10 actual: 1
				expected result does not match

		- asserts[16] `notLengthEqual` fail
			Template:	basic/templates/deployment.yaml
				expected result does not match
>>>>>>> 9bdad4a3
 FAIL  test deployment that would be fail as it is missing the include	../../test/data/v3/basic/tests_failed/include_deployment_test.yaml
	- should not render
		Error: template: basic/templates/deployment.yaml:13:24: executing "basic/templates/deployment.yaml" at <include (print $.Template.BasePath "/configmap.yaml") .>: error calling include: template: no template "basic/templates/configmap.yaml" associated with template "gotpl"
 FAIL  test ingress that should fail	../../test/data/v3/basic/tests_failed/ingress_test.yaml
	- should fail render nothing if not enabled

		- asserts[0] `hasDocuments` fail
			Template:	basic/templates/ingress.yaml
			Expected documents count to be:
				1
			Actual:
				0

	- should fail render ingress right if enabled

		- asserts[0] `contains` fail
			Template:	basic/templates/ingress.yaml
			DocumentIndex:	0
			Path:	spec.rules[0].http.paths
			Expected to contain:
				- backend:
				    serviceName: my-release-basic
				    servicePort: 54321
				  path: /
			Actual:
				- backend:
				    serviceName: my-release-basic
				    servicePort: 12345
				  path: /

		- asserts[1] `exists` fail
			Template:	basic/templates/ingress.yaml
			DocumentIndex:	0
			Path:	spec.tls expected to exists

	- should fail set annotations if given

		- asserts[0] `isEmpty` fail
			Template:	basic/templates/ingress.yaml
			DocumentIndex:	0
			Path:	metadata.annotations
			Expected to be null or empty, got:
				ingress.kubernetes.io/rewrite-target: /
				kubernetes.io/ingress.class: nginx
				kubernetes.io/tls-acme: "true"

	- should fail set tls if given

		- asserts[0] `equal` fail
			Template:	basic/templates/ingress.yaml
			DocumentIndex:	0
			Error:
				unknown path spec.tls
 FAIL  test notes	../../test/data/v3/basic/tests_failed/notes_test.yaml
	- should fail the notes file with ingress enabled

		- asserts[0] `notEqualRaw` fail
			Template:	basic/templates/NOTES.txt
			Expected NOT to equal:
				|
				  1. Get the application URL by running these commands:
				    http://chart-example.local

	- should fail the notes file with service type NodePort

		- asserts[0] `equalRaw` fail
			Template:	basic/templates/NOTES.txt
			Expected to equal:
				"1. Get the application URL by running these commands:/n  export NODE_PORT=$(kubectl get --namespace NAMESPACE -o jsonpath=/"{.spec.ports[0].nodePort}/" services MY-RELEASE)/n  export NODE_IP=$(kubectl get nodes --namespace NAMESPACE -o jsonpath=/"{.items[0].status.addresses[0].address}/")/n  echo http://$NODE_IP:$NODE_PORT/n  /n"
			Actual:
				|
				  1. Get the application URL by running these commands:
				    export NODE_PORT=$(kubectl get --namespace NAMESPACE -o jsonpath="{.spec.ports[0].nodePort}" services RELEASE-NAME-basic)
				    export NODE_IP=$(kubectl get nodes --namespace NAMESPACE -o jsonpath="{.items[0].status.addresses[0].address}")
				    echo http://$NODE_IP:$NODE_PORT
			Diff:
				--- Expected
				+++ Actual
				@@ -1,2 +1,6 @@
				-"1. Get the application URL by running these commands:/n  export NODE_PORT=$(kubectl get --namespace NAMESPACE -o jsonpath=/"{.spec.ports[0].nodePort}/" services MY-RELEASE)/n  export NODE_IP=$(kubectl get nodes --namespace NAMESPACE -o jsonpath=/"{.items[0].status.addresses[0].address}/")/n  echo http://$NODE_IP:$NODE_PORT/n  /n"
				+|
				+  1. Get the application URL by running these commands:
				+    export NODE_PORT=$(kubectl get --namespace NAMESPACE -o jsonpath="{.spec.ports[0].nodePort}" services RELEASE-NAME-basic)
				+    export NODE_IP=$(kubectl get nodes --namespace NAMESPACE -o jsonpath="{.items[0].status.addresses[0].address}")
				+    echo http://$NODE_IP:$NODE_PORT

	- should fail the notes file with service type LoadBalancer

		- asserts[0] `matchRegexRaw` fail
			Template:	basic/templates/NOTES.txt
			Expected to match:
				http:///$SERVICE_IP:80
			Actual:
				1. Get the application URL by running these commands:
				     NOTE: It may take a few minutes for the LoadBalancer IP to be available.
				           You can watch the status of by running 'kubectl get svc -w RELEASE-NAME-basic'
				  export SERVICE_IP=$(kubectl get svc --namespace NAMESPACE RELEASE-NAME-basic -o jsonpath='{.status.loadBalancer.ingress[0].ip}')
				  echo http://$SERVICE_IP:9999
 FAIL  test service	../../test/data/v3/basic/tests_failed/service_test.yaml
	- should failed

		- asserts[0] `notContains` fail
			Template:	basic/templates/service.yaml
			DocumentIndex:	0
			Path:	spec.ports
			Expected NOT to contain:
				- name: nginx
				  port: 80
				  protocol: TCP
				  targetPort: 80
			Actual:
				- name: nginx
				  port: 80
				  protocol: TCP
				  targetPort: 80

		- asserts[1] `notEqual` fail
			Template:	basic/templates/service.yaml
			DocumentIndex:	0
			Path:	spec.type
			Expected NOT to equal:
				ClusterIP

		- asserts[2] `notEqual` fail
			Template:	basic/templates/service.yaml
			DocumentIndex:	0
			Path:	spec.selector
			Expected NOT to equal:
				app: basic
				release: my-release

	- should fail renders right if values given

		- asserts[0] `notContains` fail
			Template:	basic/templates/service.yaml
			DocumentIndex:	0
			Path:	spec.ports
			Expected NOT to contain:
				- name: cool-service
				  port: 4321
				  protocol: TCP
				  targetPort: 1234
			Actual:
				- name: cool-service
				  port: 4321
				  protocol: TCP
				  targetPort: 1234

		- asserts[1] `notEqual` fail
			Template:	basic/templates/service.yaml
			DocumentIndex:	0
			Path:	spec.type
			Expected NOT to equal:
				NodePort



Charts:      1 failed, 0 passed, 1 total
Test Suites: 9 failed, 0 passed, 9 total
Tests:       17 failed, 1 errored, 0 passed, 17 total
Snapshot:    2 passed, 2 total
Time:        XX.XXXms

<|MERGE_RESOLUTION|>--- conflicted
+++ resolved
@@ -299,7 +299,6 @@
 				  ports:
 				    - containerPort: null
 
-<<<<<<< HEAD
 		- asserts[15] `isType` fail
 			Template:	basic/templates/deployment.yaml
 			DocumentIndex:	0
@@ -314,8 +313,8 @@
 				string
 			Actual:
 				int
-=======
-		- asserts[15] `lengthEqual` fail
+
+		- asserts[16] `lengthEqual` fail
 			Template:	basic/templates/deployment.yaml
 			DocumentIndex:	0
 			Error:
@@ -328,7 +327,7 @@
 		- asserts[16] `notLengthEqual` fail
 			Template:	basic/templates/deployment.yaml
 				expected result does not match
->>>>>>> 9bdad4a3
+
  FAIL  test deployment that would be fail as it is missing the include	../../test/data/v3/basic/tests_failed/include_deployment_test.yaml
 	- should not render
 		Error: template: basic/templates/deployment.yaml:13:24: executing "basic/templates/deployment.yaml" at <include (print $.Template.BasePath "/configmap.yaml") .>: error calling include: template: no template "basic/templates/configmap.yaml" associated with template "gotpl"
