--- conflicted
+++ resolved
@@ -257,10 +257,6 @@
 
 // RunV3 render the chart and validate it with assertions in TestJob.
 func (t *TestJob) RunV3(
-<<<<<<< HEAD
-	cfg TestJobConfig,
-=======
->>>>>>> ff7c5150
 	result *results.TestJobResult,
 ) *results.TestJobResult {
 	fmt.Println("RUN actual job", t.Name)
@@ -274,13 +270,8 @@
 		return result
 	}
 
-<<<<<<< HEAD
-	outputOfFiles, renderSucceed, renderError := t.renderV3Chart(cfg.targetChart, []byte(userValues))
-	writeError := writeRenderedOutput(cfg.renderPath, outputOfFiles)
-=======
 	outputOfFiles, renderSucceed, renderError := t.renderV3Chart([]byte(userValues))
 	writeError := writeRenderedOutput(t.configOrDefault().renderPath, outputOfFiles)
->>>>>>> ff7c5150
 	if writeError != nil {
 		result.ExecError = writeError
 		return result
@@ -291,32 +282,19 @@
 		// Continue to enable matching error via failedTemplate assert
 	}
 
-<<<<<<< HEAD
-	postRenderedManifestsOfFiles, didPostRender, err := t.postRender(cfg.postRendererConfig, outputOfFiles)
-=======
 	postRenderedManifestsOfFiles, didPostRender, err := t.postRender(outputOfFiles)
->>>>>>> ff7c5150
 	if err != nil {
 		result.ExecError = err
 		return result
 	}
 
-<<<<<<< HEAD
-	manifestsOfFiles, err := t.parseManifestsFromOutputOfFiles(cfg.targetChart.Name(), postRenderedManifestsOfFiles)
-=======
 	// TODO: this is a bit of a hack.  we should be able to pass the chart name in the config
 	manifestsOfFiles, err := t.parseManifestsFromOutputOfFiles(postRenderedManifestsOfFiles)
->>>>>>> ff7c5150
 	if err != nil {
 		result.ExecError = err
 		return result
 	}
-	// Setup Assertion Templates based on the chartname, documentIndex and outputOfFiles
-<<<<<<< HEAD
-	t.polishAssertionsTemplate(cfg.targetChart.Name(), outputOfFiles)
-=======
 	t.polishAssertionsTemplate(t.configOrDefault().targetChart.Name(), outputOfFiles)
->>>>>>> ff7c5150
 
 	if t.Skip.Reason != "" {
 		result.Duration = time.Since(startTestRun)
@@ -324,19 +302,6 @@
 		return result
 	}
 
-<<<<<<< HEAD
-	fmt.Println("line 274 postRenderedManifestsOfFiles:")
-	snapshotComparer := &orderedSnapshotComparer{cache: cfg.cache, test: t.Name}
-	result.Passed, result.AssertsResult = t.runAssertions(
-		manifestsOfFiles,
-		snapshotComparer,
-		renderSucceed,
-		renderError,
-		cfg.failFast,
-		cfg.isEmptyTemplatesSkipped,
-		didPostRender,
-	)
-=======
 	snapshotComparer := &orderedSnapshotComparer{cache: t.configOrDefault().cache, test: t.Name}
 
 	assertionsConfig := AssertionConfig{
@@ -349,7 +314,6 @@
 	}
 
 	result.Passed, result.AssertsResult = t.runAssertions(assertionsConfig)
->>>>>>> ff7c5150
 
 	result.Duration = time.Since(startTestRun)
 	return result
@@ -652,15 +616,7 @@
 
 // run Assert of all assertions of test
 func (t *TestJob) runAssertions(
-<<<<<<< HEAD
-	manifestsOfFiles map[string][]common.K8sManifest,
-	snapshotComparer validators.SnapshotComparer,
-	renderSucceed bool, renderError error, failfast bool,
-	isEmptyTemplatesSkipped bool,
-	didPostRender bool,
-=======
 	cfg AssertionConfig,
->>>>>>> ff7c5150
 ) (bool, []*results.AssertionResult) {
 	testPass := false
 	assertsResult := make([]*results.AssertionResult, 0)
@@ -671,20 +627,10 @@
 		if assertion == nil {
 			continue
 		}
-<<<<<<< HEAD
-		fmt.Println("RUN assertion:", assertion.AssertType)
-=======
 
 		assertion.WithConfig(cfg)
->>>>>>> ff7c5150
 		result := assertion.Assert(
 			&results.AssertionResult{Index: idx},
-<<<<<<< HEAD
-			failfast,
-			isEmptyTemplatesSkipped,
-			didPostRender,
-=======
->>>>>>> ff7c5150
 		)
 
 		assertsResult = append(assertsResult, result)
