--- conflicted
+++ resolved
@@ -40,6 +40,7 @@
 var tmpdir, _ = os.MkdirTemp("", testSuiteTests)
 
 func makeTestSuiteResultSnapshotable(result *results.TestSuiteResult) *results.TestSuiteResult {
+
 	for _, test := range result.TestsResult {
 		test.Duration, _ = time.ParseDuration("0s")
 	}
@@ -683,6 +684,7 @@
 
 	cache, _ := snapshot.CreateSnapshotOfSuite(path.Join(tmpdir, "v3_subchartwithalias_test.yaml"), false)
 	suiteResult := testSuite.RunV3(testV3WithSubChart, cache, true, "", &results.TestSuiteResult{})
+
 	validateTestResultAndSnapshots(t, suiteResult, true, "test suite with subchart", 2, 2, 2, 0, 0)
 }
 
@@ -1246,7 +1248,128 @@
 	a.ErrorContains(err, "Assertion type `notSupportedAssert` is invalid")
 }
 
-<<<<<<< HEAD
+func TestV3ParseTestMultipleSuitesDocumentSelectorWithPoisonInAssertIgnored(t *testing.T) {
+	suiteDoc := `
+suite: test suite with assert that not supported
+templates:
+  - "*.yaml"
+tests:
+  - it: should error when not supported assert is found
+    documentSelector:
+     skipEmptyTemplates: true # this is a poison pill
+    asserts:
+      - hasDocuments:
+          count: 1
+`
+	a := assert.New(t)
+	file := path.Join("_scratch", "assert-not-supported.yaml")
+	a.Nil(writeToFile(suiteDoc, file))
+	defer os.RemoveAll(file)
+
+	_, err := ParseTestSuiteFile(file, "basic", true, []string{})
+	a.NoError(err)
+}
+
+func TestV3ParseTestMultipleSuitesDocumentSelectorWithPoisonInTestNotIgnored(t *testing.T) {
+	suiteDoc := `
+suite: test suite with assert that not supported
+templates:
+  - deployment.yaml
+tests:
+  - it: should error when not supported assert is found
+    asserts:
+      - hasDocuments:
+          count: 1
+        documentSelector:
+          skipEmptyTemplates: true
+`
+	a := assert.New(t)
+	file := path.Join("_scratch", "assert-not-supported.yaml")
+	a.Nil(writeToFile(suiteDoc, file))
+	defer os.RemoveAll(file)
+
+	_, err := ParseTestSuiteFile(file, "basic", true, []string{})
+	a.Error(err)
+	a.ErrorContains(err, "empty 'documentSelector.path' not supported")
+}
+
+func TestV3ParseTestMultipleSuites_With_FailFast(t *testing.T) {
+	suiteDoc := `
+suite: test suite with partial chart metadata
+templates:
+  - deployment.yaml
+tests:
+  - it: should execute this test
+    asserts:
+      - hasDocuments:
+          count: 1
+---
+suite: second suite failed test and fail fast
+templates:
+  - deployment.yaml
+tests:
+  - it: should fail and trigger fail fast
+    asserts:
+      - hasDocuments:
+          count: 2
+---
+suite: third suite in same file with fail fast triggered in previous suite
+templates:
+  - deployment.yaml
+tests:
+  - it: should not execute this test
+    asserts:
+      - hasDocuments:
+          count: 1
+`
+	a := assert.New(t)
+	file := path.Join("_scratch", "fail-fast.yaml")
+	a.Nil(writeToFile(suiteDoc, file))
+	defer os.RemoveAll(file)
+
+	suites, err := ParseTestSuiteFile(file, "basic", true, []string{})
+	a.Nil(err)
+	a.Len(suites, 3)
+
+	testSuite := TestSuite{}
+	common.YmlUnmarshalTestHelper(suiteDoc, &testSuite, t)
+
+	suiteResult := testSuite.RunV3(testV3BasicChart, &snapshot.Cache{}, true, "", &results.TestSuiteResult{})
+
+	assert.True(t, suiteResult.FailFast)
+	assert.False(t, suiteResult.Passed)
+}
+
+func TestV3RunSuiteWithSuite_With_EmptyTestJobs(t *testing.T) {
+	testSuite := TestSuite{}
+	testSuite.Tests = []*TestJob{
+		{
+			Name: "first test that is empty",
+		},
+		{
+			Name: "second test that is empty",
+		},
+	}
+
+	cases := []struct {
+		failFast bool
+	}{
+		{
+			failFast: true,
+		},
+		{
+			failFast: false,
+		},
+	}
+	for _, tt := range cases {
+		t.Run(fmt.Sprintf("fail fast: %v", tt.failFast), func(t *testing.T) {
+			suiteResult := testSuite.RunV3(testV3BasicChart, &snapshot.Cache{}, tt.failFast, "", &results.TestSuiteResult{})
+			assert.False(t, suiteResult.Passed)
+			assert.True(t, len(suiteResult.TestsResult) == 2)
+		})
+	}
+}
+
 func TestV3MultipleSuitesWithSkip(t *testing.T) {
 	suiteDoc := `
 ---
@@ -1301,89 +1424,10 @@
 
 	a := assert.New(t)
 	file := path.Join("_scratch", "multiple-suites-with-skip.yaml")
-=======
-func TestV3ParseTestMultipleSuitesDocumentSelectorWithPoisonInAssertIgnored(t *testing.T) {
-	suiteDoc := `
-suite: test suite with assert that not supported
-templates:
-  - "*.yaml"
-tests:
-  - it: should error when not supported assert is found
-    documentSelector:
-     skipEmptyTemplates: true # this is a poison pill
-    asserts:
-      - hasDocuments:
-          count: 1
-`
-	a := assert.New(t)
-	file := path.Join("_scratch", "assert-not-supported.yaml")
 	a.Nil(writeToFile(suiteDoc, file))
 	defer os.RemoveAll(file)
 
-	_, err := ParseTestSuiteFile(file, "basic", true, []string{})
-	a.NoError(err)
-}
-
-func TestV3ParseTestMultipleSuitesDocumentSelectorWithPoisonInTestNotIgnored(t *testing.T) {
-	suiteDoc := `
-suite: test suite with assert that not supported
-templates:
-  - deployment.yaml
-tests:
-  - it: should error when not supported assert is found
-    asserts:
-      - hasDocuments:
-          count: 1
-        documentSelector:
-          skipEmptyTemplates: true
-`
-	a := assert.New(t)
-	file := path.Join("_scratch", "assert-not-supported.yaml")
-	a.Nil(writeToFile(suiteDoc, file))
-	defer os.RemoveAll(file)
-
-	_, err := ParseTestSuiteFile(file, "basic", true, []string{})
-	a.Error(err)
-	a.ErrorContains(err, "empty 'documentSelector.path' not supported")
-}
-
-func TestV3ParseTestMultipleSuites_With_FailFast(t *testing.T) {
-	suiteDoc := `
-suite: test suite with partial chart metadata
-templates:
-  - deployment.yaml
-tests:
-  - it: should execute this test
-    asserts:
-      - hasDocuments:
-          count: 1
----
-suite: second suite failed test and fail fast
-templates:
-  - deployment.yaml
-tests:
-  - it: should fail and trigger fail fast
-    asserts:
-      - hasDocuments:
-          count: 2
----
-suite: third suite in same file with fail fast triggered in previous suite
-templates:
-  - deployment.yaml
-tests:
-  - it: should not execute this test
-    asserts:
-      - hasDocuments:
-          count: 1
-`
-	a := assert.New(t)
-	file := path.Join("_scratch", "fail-fast.yaml")
->>>>>>> 35e4158f
-	a.Nil(writeToFile(suiteDoc, file))
-	defer os.RemoveAll(file)
-
 	suites, err := ParseTestSuiteFile(file, "basic", true, []string{})
-<<<<<<< HEAD
 
 	assert.NoError(t, err)
 	assert.Len(t, suites, 4)
@@ -1462,31 +1506,6 @@
 
 	cache, _ := snapshot.CreateSnapshotOfSuite(path.Join(tmpdir, "non-empty-snapshot.yaml"), false)
 
-=======
-	a.Nil(err)
-	a.Len(suites, 3)
-
-	testSuite := TestSuite{}
-	common.YmlUnmarshalTestHelper(suiteDoc, &testSuite, t)
-
-	suiteResult := testSuite.RunV3(testV3BasicChart, &snapshot.Cache{}, true, "", &results.TestSuiteResult{})
-
-	assert.True(t, suiteResult.FailFast)
-	assert.False(t, suiteResult.Passed)
-}
-
-func TestV3RunSuiteWithSuite_With_EmptyTestJobs(t *testing.T) {
-	testSuite := TestSuite{}
-	testSuite.Tests = []*TestJob{
-		{
-			Name: "first test that is empty",
-		},
-		{
-			Name: "second test that is empty",
-		},
-	}
-
->>>>>>> 35e4158f
 	cases := []struct {
 		failFast bool
 	}{
@@ -1499,16 +1518,10 @@
 	}
 	for _, tt := range cases {
 		t.Run(fmt.Sprintf("fail fast: %v", tt.failFast), func(t *testing.T) {
-<<<<<<< HEAD
 			suiteResult := testSuite.RunV3(testV3BasicChart, cache, tt.failFast, "", &results.TestSuiteResult{})
 
 			assert.True(t, suiteResult.Skipped)
 			assert.True(t, suiteResult.Passed)
-=======
-			suiteResult := testSuite.RunV3(testV3BasicChart, &snapshot.Cache{}, tt.failFast, "", &results.TestSuiteResult{})
-			assert.False(t, suiteResult.Passed)
-			assert.True(t, len(suiteResult.TestsResult) == 2)
->>>>>>> 35e4158f
 		})
 	}
 }