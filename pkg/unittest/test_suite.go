--- conflicted
+++ resolved
@@ -387,7 +387,6 @@
 	chart, _ := v3loader.Load(chartPath)
 	log.SetOutput(os.Stdout)
 
-<<<<<<< HEAD
 	for idx, testJob := range s.Tests {
 		var jobResult *results.TestJobResult
 		job := results.TestJobResult{DisplayName: testJob.Name, Index: idx}
@@ -400,19 +399,12 @@
 				result.Pass = true
 			}
 		} else {
-			jobResult = testJob.RunV3(chart, cache, failFast, renderPath, &job)
+			jobResult = testJob.RunV3(chart, cache, failFast, renderPath, &job,s.PostRendererConfig)
 			jobResults[idx] = jobResult
 			if idx == 0 {
 				result.Pass = jobResult.Passed
 			}
 			result.Pass = result.Pass && jobResult.Passed
-=======
-		jobResult := testJob.RunV3(chart, cache, failFast, renderPath, &results.TestJobResult{DisplayName: testJob.Name, Index: idx}, s.PostRendererConfig)
-		jobResults[idx] = jobResult
-
-		if idx == 0 {
-			result.Pass = jobResult.Passed
->>>>>>> 99e21486
 		}
 		if !result.Pass && failFast {
 			result.FailFast = true
