--- conflicted
+++ resolved
@@ -408,17 +408,6 @@
 				result.Pass = true
 			}
 		} else {
-<<<<<<< HEAD
-			cfg := TestJobConfig{
-				targetChart:             chart,
-				cache:                   cache,
-				failFast:                failFast,
-				renderPath:              renderPath,
-				isEmptyTemplatesSkipped: isEmptyTemplatesSkipped,
-			}
-			jobResult = testJob.RunV3(cfg, &job)
-			fmt.Println("POST runV3 execution METHOD", jobResult)
-=======
 			cfg := NewTestConfig(chart, cache,
 				WithRenderPath(renderPath),
 				WithFailFast(failFast),
@@ -426,7 +415,6 @@
 			)
 			testJob.WithConfig(*cfg)
 			jobResult = testJob.RunV3(&job)
->>>>>>> ff7c5150
 			jobResults[idx] = jobResult
 			if idx == 0 {
 				result.Pass = jobResult.Passed
