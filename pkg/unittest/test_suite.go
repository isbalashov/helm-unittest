package unittest

import (
	"cmp"
	"errors"
	"fmt"
	"os"
	"path/filepath"
	"regexp"
	"strings"

	"github.com/helm-unittest/helm-unittest/internal/common"
	"github.com/helm-unittest/helm-unittest/pkg/unittest/results"
	"github.com/helm-unittest/helm-unittest/pkg/unittest/snapshot"
	v3loader "helm.sh/helm/v3/pkg/chart/loader"
	v3util "helm.sh/helm/v3/pkg/chartutil"
	v3engine "helm.sh/helm/v3/pkg/engine"

	log "github.com/sirupsen/logrus"
)

// m modifier: multi line. Causes ^ and $ to match the begin/end of each line (not only begin/end of string)
// helm https://github.com/helm/helm/blob/145d12f82fc7a2e39a17713340825686b661e0a1/pkg/releaseutil/manifest.go#L36
var splitterPattern = regexp.MustCompile("(?:^|\\s*\n)---\\s*")

// ParseTestSuiteFile parse a suite file that contain one or more suites at path and returns an array of TestSuite
func ParseTestSuiteFile(suiteFilePath, chartRoute string, strict bool, valueFilesSet []string) ([]*TestSuite, error) {
	content, err := os.ReadFile(suiteFilePath)
	if err != nil {
		return []*TestSuite{{chartRoute: chartRoute}}, err
	}

	// The pattern matches lines that contain only three hyphens (---), which is a common
	// delimiter used in various file formats (e.g., YAML, Markdown) to separate sections.
	// The -1 passed as the third argument to Split tells it to return all parts,
	// including the parts matched by the regular expression pattern.
	parts := splitterPattern.Split(string(content), -1)
	log.WithField(common.LOG_TEST_SUITE, "parse-test-suite-file").Debug("suite '", suiteFilePath, "' total parts ", len(parts))
	var testSuites []*TestSuite
	for _, part := range parts {
		if len(strings.TrimSpace(part)) > 0 {
			testSuite, suiteErr := createTestSuite(suiteFilePath, chartRoute, part, strict, valueFilesSet, false)
			if testSuite != nil {
				for _, test := range testSuite.Tests {
					if test != nil {
						testSuite.polishSkipSettings(test)
						testSuite.polishChartSettings(test)
						testSuite.polishCapabilitiesSettings(test)
					}
				}
				testSuites = append(testSuites, testSuite)
			}
			if suiteErr != nil {
				log.WithField(common.LOG_TEST_SUITE, "parse-test-suite-file").Debug("error '", suiteErr.Error(), "' strict ", strict)
				return testSuites, suiteErr
			}
		}
	}
	return testSuites, nil
}

func createTestSuite(suiteFilePath string, chartRoute string, content string, strict bool, valueFilesSet []string, fromRender bool) (*TestSuite, error) {
	suite := TestSuite{
		chartRoute: chartRoute,
		fromRender: fromRender,
	}

	var err error
	cwd, _ := os.Getwd()
	absPath, _ := filepath.Abs(suiteFilePath)
	suite.definitionFile, err = filepath.Rel(cwd, absPath)
	if err != nil {
		return &suite, err
	}

	// Use decoder to setup strict or unstrict
	yamlDecoder := common.YamlNewDecoder(strings.NewReader(content))
	yamlDecoder.KnownFields(strict)

	if err := yamlDecoder.Decode(&suite); err != nil {
		if err.Error() == "EOF" {
			// EOF error is not a real error, just return nil
			// end-of-file is a condition in a OS where no more data can be read from a data source
			return nil, nil
		} else if strings.Contains(err.Error(), "unknown escape character") {
			// We can retry if relates to unmaintained library issue https://github.com/go-yaml/yaml/pull/862
			// escape special characters only if unmarshall results in an error
			y := common.YmlEscapeHandlers{}
			escaped := y.Escape(content)
			if escaped != nil {
				if err = common.YmlUnmarshal(string(escaped), &suite); err != nil {
					return &suite, err
				}
			}
		}
		return &suite, err
	}

	err = suite.validateTestSuite()
	if err != nil {
		return &suite, err
	}
	// Append the value files from command to the test suites.
	suite.Values = append(suite.Values, valueFilesSet...)
	return &suite, nil
}

// RenderTestSuiteFiles renders a helm suite of test files and returns their TestSuites
func RenderTestSuiteFiles(helmTestSuiteDir string, chartRoute string, strict bool, valueFilesSet []string, renderValues map[string]interface{}) ([]*TestSuite, error) {
	testChartPath := filepath.Join(helmTestSuiteDir, "Chart.yaml")
	// Ensure there's a helm file
	if _, err := os.Stat(testChartPath); err != nil {
		return nil, err
	}

	chart, err := v3loader.Load(helmTestSuiteDir)
	if err != nil {
		return nil, err
	}

	options := v3util.ReleaseOptions{
		Name:      "TEST-SUITE-RELEASE",
		Namespace: "NAMESPACE",
		Revision:  1,
		IsInstall: false,
		IsUpgrade: false,
	}

	values, err := v3util.ToRenderValues(chart, renderValues, options, nil)
	if err != nil {
		return nil, err
	}
	renderedFiles, err := v3engine.Render(chart, values)
	if err != nil {
		return nil, err
	}

	// Iterate over all keys
	// Split any multiple suites
	// Filter any empty templates
	// Set up a numerical snapshot idx if none provided
	// Check that we didn't make a bunch of empty yamls
	renderErrs, suites := iterateAllKeys(renderedFiles, chart.Name(), helmTestSuiteDir, chartRoute, strict, valueFilesSet)

	if len(renderErrs) > 0 {
		return nil, errors.Join(renderErrs...)
	}

	return suites, nil
}

func iterateAllKeys(renderedFiles map[string]string, chartName, helmTestSuiteDir, chartRoute string, strict bool, valueFilesSet []string) ([]error, []*TestSuite) {
	renderErrs := make([]error, 0)
	suites := make([]*TestSuite, 0)

	for templateName, template := range renderedFiles {
		if len(strings.TrimSpace(template)) == 0 {
			renderErrs = append(renderErrs, fmt.Errorf("test suite template (%s) file did not render a manifest", templateName))
			continue
		}

		templateFilePath := strings.Replace(templateName, chartName, "", 1)
		absPath := filepath.Join(helmTestSuiteDir, templateFilePath)

		var subYamlErrs []error
		var previousSuitesLen int
		subYamlErrs, previousSuitesLen, suites = iterateTemplates(template, suites, absPath, chartRoute, strict, valueFilesSet)
		if len(subYamlErrs) > 0 {
			renderErrs = append(renderErrs, fmt.Errorf("test suite template (%s) error: %w", templateName, errors.Join(subYamlErrs...)))
		}

		if previousSuitesLen == len(suites) {
			renderErrs = append(renderErrs, fmt.Errorf("test suite template (%s) file did not render a manifest", templateName))
		}
	}
	return renderErrs, suites
}

func iterateTemplates(template string, suites []*TestSuite, absPath string, chartRoute string, strict bool, valueFilesSet []string) ([]error, int, []*TestSuite) {
	var subYamlErrs []error
	templates := splitterPattern.Split(template, -1)
	previousSuitesLen := len(suites)
	realIdx := -1
	for idx, subYaml := range templates {
		if len(strings.TrimSpace(subYaml)) == 0 {
			continue
		}
		realIdx++

		suite, err := createTestSuite(absPath, chartRoute, subYaml, strict, valueFilesSet, true)
		if err != nil {
			subYamlErrs = append(subYamlErrs, fmt.Errorf("chart %d error: %w", idx, err))
			continue
		}

		if len(suite.SnapshotId) == 0 {
			suite.SnapshotId = fmt.Sprintf("%d", realIdx)
		}
		suites = append(suites, suite)
	}
	return subYamlErrs, previousSuitesLen, suites
}

// TestSuite defines scope and templates to render and tests to run
type TestSuite struct {
	Name      string `yaml:"suite"`
	Values    []string
	Set       map[string]interface{}
	Templates []string
	Release   struct {
		Name      string
		Namespace string
		Revision  int
		IsUpgrade bool `yaml:"upgrade"`
	}
	Chart struct {
		Version    string
		AppVersion string `yaml:"appVersion"`
	}
	Capabilities struct {
		MajorVersion string   `yaml:"majorVersion"`
		MinorVersion string   `yaml:"minorVersion"`
		APIVersions  []string `yaml:"apiVersions"`
	}
	KubernetesProvider KubernetesFakeClientProvider `yaml:"kubernetesProvider"`
	Tests              []*TestJob
	// where the test suite file located
	definitionFile string
	// route indicate which chart in the dependency hierarchy
	// like "parent-chart", "parent-charts/charts/child-chart"
	chartRoute string
	// if true, indicates that this was created from a helm rendered file
	fromRender bool
	// An identifier to append to snapshot files
	SnapshotId string `yaml:"snapshotId"`
	Skip       struct {
		Reason string `yaml:"reason"`
	} `yaml:"skip"`
}

// RunV3 runs all the test jobs defined in TestSuite.
func (s *TestSuite) RunV3(
	chartPath string,
	snapshotCache *snapshot.Cache,
	failFast bool,
	renderPath string,
	result *results.TestSuiteResult,
) *results.TestSuiteResult {
	s.polishTestJobsPathInfo()

	result.DisplayName = s.Name
	result.FilePath = s.definitionFile

<<<<<<< HEAD
	sResult, tResults := s.runV3TestJobs(
=======
	r := s.runV3TestJobs(
>>>>>>> 35e4158f
		chartPath,
		snapshotCache,
		failFast,
		renderPath,
	)
	result.TestsResult = tResults
	result.Passed = sResult.Pass
	result.Skipped = sResult.Skip

	result.Passed = r.Pass
	result.FailFast = r.FailFast
	result.TestsResult = r.JobResults

	result.CountSnapshot(snapshotCache)
	return result
}

// fill file path related info of TestJob
func (s *TestSuite) polishTestJobsPathInfo() {
	log.WithField(common.LOG_TEST_SUITE, "polish-test-jobs-path-info").Debug("suite '", s.Name, "' total tests ", len(s.Tests))
	for _, test := range s.Tests {
		if test != nil {
			test.chartRoute = s.chartRoute
			test.definitionFile = s.definitionFile

			s.polishReleaseSettings(test)
			s.polishCapabilitiesSettings(test)
			s.polishKubernetesProviderSettings(test)
			s.polishChartSettings(test)
			s.polishSkipSettings(test)

			// Make deep clone of global set
			test.globalSet = copySet(s.Set)
			if len(s.Values) > 0 {
				test.Values = append(s.Values, test.Values...)
			}
			log.WithField(common.LOG_TEST_SUITE, "polish-test-jobs-path-info").Debug("test '", test.Name, "' with total values ", len(test.Values), " and ", test.Values)

			if len(s.Templates) > 0 {
				test.defaultTemplatesToAssert = s.Templates
			}
		}
	}
}

// override release settings in testjobs when defined in testsuite
func (s *TestSuite) polishReleaseSettings(test *TestJob) {

	test.Release.Name = cmp.Or(test.Release.Name, s.Release.Name)
	test.Release.Namespace = cmp.Or(test.Release.Namespace, s.Release.Namespace)
	test.Release.Revision = cmp.Or(test.Release.Revision, s.Release.Revision)
	test.Release.IsUpgrade = cmp.Or(test.Release.IsUpgrade, s.Release.IsUpgrade)
	log.WithField(common.LOG_TEST_SUITE, "polish-release-settings").Debug("test.release '", test.Release)
}

// override capabilities settings in testjobs when defined in testsuite
func (s *TestSuite) polishCapabilitiesSettings(test *TestJob) {

	test.SetCapabilities()

	test.Capabilities.MajorVersion = cmp.Or(test.Capabilities.MajorVersion, s.Capabilities.MajorVersion)
	test.Capabilities.MinorVersion = cmp.Or(test.Capabilities.MinorVersion, s.Capabilities.MinorVersion)

	if len(s.Capabilities.APIVersions) > 0 && test.Capabilities.APIVersions != nil {
		test.Capabilities.APIVersions = append(test.Capabilities.APIVersions, s.Capabilities.APIVersions...)
	}
	log.WithField(common.LOG_TEST_SUITE, "polish-capabilities-settings").Debug("test.capabilities '", test.Capabilities)
}

// polishSkipSettings aims to determine the appropriate Skip reason for a given TestJob within a TestSuite
// if the TestSuite itself has a Skip.Reason set, it takes precedence, and this reason is applied to the individual TestJob
func (s *TestSuite) polishSkipSettings(test *TestJob) {
	if s.Skip.Reason != "" {
		test.Skip.Reason = s.Skip.Reason
	} else if s.Skip.Reason == "" {
		skipped := 0
		for _, test := range s.Tests {
			if test.Skip.Reason != "" {
				skipped++
			}
		}
		if skipped == len(s.Tests) {
			s.Skip.Reason = "all tests are skipped"
		}
	}
}

func (s *TestSuite) polishKubernetesProviderSettings(test *TestJob) {

	test.KubernetesProvider.Objects = append(test.KubernetesProvider.Objects, s.KubernetesProvider.Objects...)

	if len(s.KubernetesProvider.Scheme) > 0 {
		if test.KubernetesProvider.Scheme == nil {
			test.KubernetesProvider.Scheme = map[string]KubernetesFakeKindProps{}
		}
		for k, v := range s.KubernetesProvider.Scheme {
			test.KubernetesProvider.Scheme[k] = v
		}
	}
}

// override chart settings in testjobs when defined in testsuite
func (s *TestSuite) polishChartSettings(test *TestJob) {
	test.Chart.Version = cmp.Or(test.Chart.Version, s.Chart.Version)
	test.Chart.AppVersion = cmp.Or(test.Chart.AppVersion, s.Chart.AppVersion)
	log.WithField(common.LOG_TEST_SUITE, "polish-chart-settings").Debug("test.chart '", test.Chart)
}

type SuiteResult struct {
<<<<<<< HEAD
	Pass bool
	Skip bool
=======
	Pass       bool
	FailFast   bool
	JobResults []*results.TestJobResult
>>>>>>> 35e4158f
}

func (s *TestSuite) runV3TestJobs(
	chartPath string,
	cache *snapshot.Cache,
	failFast bool,
	renderPath string,
<<<<<<< HEAD
) (*SuiteResult, []*results.TestJobResult) {
	result := SuiteResult{Pass: false, Skip: false}
=======
) *SuiteResult {
	result := SuiteResult{Pass: false, FailFast: false}
>>>>>>> 35e4158f
	jobResults := make([]*results.TestJobResult, len(s.Tests))
	skipped := 0

<<<<<<< HEAD
	// (Re)load the chart used by this suite
	chart, _ := v3loader.Load(chartPath)

	for idx, testJob := range s.Tests {
		var jobResult *results.TestJobResult
		job := results.TestJobResult{DisplayName: testJob.Name, Index: idx}
		if testJob.Skip.Reason != "" {
			job.Skipped = true
			skipped++
			jobResults[idx] = &job
			if idx == 0 {
				result.Pass = true
			}
		} else {
			jobResult = testJob.RunV3(chart, cache, failfast, renderPath, &job)
			jobResults[idx] = jobResult
			if idx == 0 {
				result.Pass = jobResult.Passed
			}
			result.Pass = result.Pass && jobResult.Passed
		}

		if !result.Pass && failfast {
			break
		}
	}
	result.Skip = skipped == len(s.Tests)
	return &result, jobResults
=======
	for idx, testJob := range s.Tests {
		// (Re)load the chart used by this suite (with logging temporarily disabled)
		log.SetOutput(io.Discard)
		chart, _ := v3loader.Load(chartPath)
		log.SetOutput(os.Stdout)

		jobResult := testJob.RunV3(chart, cache, failFast, renderPath, &results.TestJobResult{DisplayName: testJob.Name, Index: idx})
		jobResults[idx] = jobResult

		if idx == 0 {
			result.Pass = jobResult.Passed
		}

		result.Pass = result.Pass && jobResult.Passed

		if !result.Pass && failFast {
			result.FailFast = true
			break
		}
	}
	result.JobResults = jobResults
	return &result
>>>>>>> 35e4158f
}

func (s *TestSuite) validateTestSuite() error {
	if len(s.Tests) == 0 {
		return fmt.Errorf("no tests found")
	}
	if s.fromRender && len(s.Name) == 0 {
		return fmt.Errorf("helm chart based test suites must include `suite` field")
	}

	for _, testJob := range s.Tests {
		if len(testJob.Assertions) == 0 {
			log.WithField(common.LOG_TEST_SUITE, "validate-test-suite").Debugln("no asserts found", testJob)
			return fmt.Errorf("no asserts found")
		}
	}

	return nil
}

func (s *TestSuite) SnapshotFileUrl() string {
	if len(s.SnapshotId) > 0 {
		// append the snapshot id
		return fmt.Sprintf("%s_%s", s.definitionFile, s.SnapshotId)
	}
	return s.definitionFile
}<|MERGE_RESOLUTION|>--- conflicted
+++ resolved
@@ -4,6 +4,7 @@
 	"cmp"
 	"errors"
 	"fmt"
+	"io"
 	"os"
 	"path/filepath"
 	"regexp"
@@ -251,23 +252,17 @@
 	result.DisplayName = s.Name
 	result.FilePath = s.definitionFile
 
-<<<<<<< HEAD
-	sResult, tResults := s.runV3TestJobs(
-=======
 	r := s.runV3TestJobs(
->>>>>>> 35e4158f
 		chartPath,
 		snapshotCache,
 		failFast,
 		renderPath,
 	)
-	result.TestsResult = tResults
-	result.Passed = sResult.Pass
-	result.Skipped = sResult.Skip
 
 	result.Passed = r.Pass
 	result.FailFast = r.FailFast
 	result.TestsResult = r.JobResults
+	result.Skipped = r.Skip
 
 	result.CountSnapshot(snapshotCache)
 	return result
@@ -299,30 +294,6 @@
 			}
 		}
 	}
-}
-
-// override release settings in testjobs when defined in testsuite
-func (s *TestSuite) polishReleaseSettings(test *TestJob) {
-
-	test.Release.Name = cmp.Or(test.Release.Name, s.Release.Name)
-	test.Release.Namespace = cmp.Or(test.Release.Namespace, s.Release.Namespace)
-	test.Release.Revision = cmp.Or(test.Release.Revision, s.Release.Revision)
-	test.Release.IsUpgrade = cmp.Or(test.Release.IsUpgrade, s.Release.IsUpgrade)
-	log.WithField(common.LOG_TEST_SUITE, "polish-release-settings").Debug("test.release '", test.Release)
-}
-
-// override capabilities settings in testjobs when defined in testsuite
-func (s *TestSuite) polishCapabilitiesSettings(test *TestJob) {
-
-	test.SetCapabilities()
-
-	test.Capabilities.MajorVersion = cmp.Or(test.Capabilities.MajorVersion, s.Capabilities.MajorVersion)
-	test.Capabilities.MinorVersion = cmp.Or(test.Capabilities.MinorVersion, s.Capabilities.MinorVersion)
-
-	if len(s.Capabilities.APIVersions) > 0 && test.Capabilities.APIVersions != nil {
-		test.Capabilities.APIVersions = append(test.Capabilities.APIVersions, s.Capabilities.APIVersions...)
-	}
-	log.WithField(common.LOG_TEST_SUITE, "polish-capabilities-settings").Debug("test.capabilities '", test.Capabilities)
 }
 
 // polishSkipSettings aims to determine the appropriate Skip reason for a given TestJob within a TestSuite
@@ -343,6 +314,30 @@
 	}
 }
 
+// override release settings in testjobs when defined in testsuite
+func (s *TestSuite) polishReleaseSettings(test *TestJob) {
+
+	test.Release.Name = cmp.Or(test.Release.Name, s.Release.Name)
+	test.Release.Namespace = cmp.Or(test.Release.Namespace, s.Release.Namespace)
+	test.Release.Revision = cmp.Or(test.Release.Revision, s.Release.Revision)
+	test.Release.IsUpgrade = cmp.Or(test.Release.IsUpgrade, s.Release.IsUpgrade)
+	log.WithField(common.LOG_TEST_SUITE, "polish-release-settings").Debug("test.release '", test.Release)
+}
+
+// override capabilities settings in testjobs when defined in testsuite
+func (s *TestSuite) polishCapabilitiesSettings(test *TestJob) {
+
+	test.SetCapabilities()
+
+	test.Capabilities.MajorVersion = cmp.Or(test.Capabilities.MajorVersion, s.Capabilities.MajorVersion)
+	test.Capabilities.MinorVersion = cmp.Or(test.Capabilities.MinorVersion, s.Capabilities.MinorVersion)
+
+	if len(s.Capabilities.APIVersions) > 0 && test.Capabilities.APIVersions != nil {
+		test.Capabilities.APIVersions = append(test.Capabilities.APIVersions, s.Capabilities.APIVersions...)
+	}
+	log.WithField(common.LOG_TEST_SUITE, "polish-capabilities-settings").Debug("test.capabilities '", test.Capabilities)
+}
+
 func (s *TestSuite) polishKubernetesProviderSettings(test *TestJob) {
 
 	test.KubernetesProvider.Objects = append(test.KubernetesProvider.Objects, s.KubernetesProvider.Objects...)
@@ -365,14 +360,10 @@
 }
 
 type SuiteResult struct {
-<<<<<<< HEAD
-	Pass bool
-	Skip bool
-=======
 	Pass       bool
 	FailFast   bool
+	Skip       bool
 	JobResults []*results.TestJobResult
->>>>>>> 35e4158f
 }
 
 func (s *TestSuite) runV3TestJobs(
@@ -380,23 +371,20 @@
 	cache *snapshot.Cache,
 	failFast bool,
 	renderPath string,
-<<<<<<< HEAD
-) (*SuiteResult, []*results.TestJobResult) {
-	result := SuiteResult{Pass: false, Skip: false}
-=======
 ) *SuiteResult {
-	result := SuiteResult{Pass: false, FailFast: false}
->>>>>>> 35e4158f
+	result := SuiteResult{Pass: false, FailFast: false, Skip: false}
 	jobResults := make([]*results.TestJobResult, len(s.Tests))
 	skipped := 0
 
-<<<<<<< HEAD
-	// (Re)load the chart used by this suite
+	// (Re)load the chart used by this suite (with logging temporarily disabled)
+	log.SetOutput(io.Discard)
 	chart, _ := v3loader.Load(chartPath)
+	log.SetOutput(os.Stdout)
 
 	for idx, testJob := range s.Tests {
 		var jobResult *results.TestJobResult
 		job := results.TestJobResult{DisplayName: testJob.Name, Index: idx}
+
 		if testJob.Skip.Reason != "" {
 			job.Skipped = true
 			skipped++
@@ -405,44 +393,21 @@
 				result.Pass = true
 			}
 		} else {
-			jobResult = testJob.RunV3(chart, cache, failfast, renderPath, &job)
+			jobResult = testJob.RunV3(chart, cache, failFast, renderPath, &job)
 			jobResults[idx] = jobResult
 			if idx == 0 {
 				result.Pass = jobResult.Passed
 			}
 			result.Pass = result.Pass && jobResult.Passed
 		}
-
-		if !result.Pass && failfast {
-			break
-		}
-	}
-	result.Skip = skipped == len(s.Tests)
-	return &result, jobResults
-=======
-	for idx, testJob := range s.Tests {
-		// (Re)load the chart used by this suite (with logging temporarily disabled)
-		log.SetOutput(io.Discard)
-		chart, _ := v3loader.Load(chartPath)
-		log.SetOutput(os.Stdout)
-
-		jobResult := testJob.RunV3(chart, cache, failFast, renderPath, &results.TestJobResult{DisplayName: testJob.Name, Index: idx})
-		jobResults[idx] = jobResult
-
-		if idx == 0 {
-			result.Pass = jobResult.Passed
-		}
-
-		result.Pass = result.Pass && jobResult.Passed
-
 		if !result.Pass && failFast {
 			result.FailFast = true
 			break
 		}
 	}
+	result.Skip = skipped == len(s.Tests)
 	result.JobResults = jobResults
 	return &result
->>>>>>> 35e4158f
 }
 
 func (s *TestSuite) validateTestSuite() error {
