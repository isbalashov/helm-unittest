package unittest

import (
	"io/ioutil"
	"os"
	"path/filepath"

	"github.com/lrills/helm-unittest/pkg/unittest/results"
	"github.com/lrills/helm-unittest/pkg/unittest/snapshot"
	"gopkg.in/yaml.v2"
	v3chart "helm.sh/helm/v3/pkg/chart"
	v2chart "k8s.io/helm/pkg/proto/hapi/chart"
)

// ParseTestSuiteFile parse a suite file at path and returns TestSuite
func ParseTestSuiteFile(suiteFilePath, chartRoute string, strict bool, valueFilesSet []string) (*TestSuite, error) {
	suite := TestSuite{chartRoute: chartRoute}
	content, err := ioutil.ReadFile(suiteFilePath)
	if err != nil {
		return &suite, err
	}

	cwd, _ := os.Getwd()
	absPath, _ := filepath.Abs(suiteFilePath)
	suite.definitionFile, err = filepath.Rel(cwd, absPath)
	if err != nil {
		return &suite, err
	}

	if strict {
		if err := yaml.UnmarshalStrict(content, &suite); err != nil {
			return &suite, err
		}
	} else {
		if err := yaml.Unmarshal(content, &suite); err != nil {
			return &suite, err
		}
	}

	// Append the valuesfiles from command to the testsuites.
	suite.Values = append(suite.Values, valueFilesSet...)

	return &suite, nil
}

// TestSuite defines scope and templates to render and tests to run
type TestSuite struct {
	Name      string `yaml:"suite"`
	Values    []string
	Templates []string
	Release   struct {
		Name      string
		Namespace string
		Revision  int
		IsUpgrade bool `yaml:"upgrade"`
	}
	Chart struct {
		Version    string
		AppVersion string
	}
	Capabilities struct {
		MajorVersion string   `yaml:"majorVersion"`
		MinorVersion string   `yaml:"minorVersion"`
		APIVersions  []string `yaml:"apiVersions"`
	}
	Tests []*TestJob
	// where the test suite file located
	definitionFile string
	// route indicate which chart in the dependency hierarchy
	// like "parent-chart", "parent-charts/charts/child-chart"
	chartRoute string
}

// RunV2 runs all the test jobs defined in TestSuite.
func (s *TestSuite) RunV2(
	targetChart *v2chart.Chart,
	snapshotCache *snapshot.Cache,
	failfast bool,
	result *results.TestSuiteResult,
) *results.TestSuiteResult {
	s.polishTestJobsPathInfo()

	result.DisplayName = s.Name
	result.FilePath = s.definitionFile

	result.Passed, result.TestsResult = s.runV2TestJobs(
		targetChart,
		snapshotCache,
		failfast,
	)

	result.CountSnapshot(snapshotCache)
	return result
}

// RunV3 runs all the test jobs defined in TestSuite.
func (s *TestSuite) RunV3(
	targetChart *v3chart.Chart,
	snapshotCache *snapshot.Cache,
	failfast bool,
	result *results.TestSuiteResult,
) *results.TestSuiteResult {
	s.polishTestJobsPathInfo()

	result.DisplayName = s.Name
	result.FilePath = s.definitionFile

	result.Passed, result.TestsResult = s.runV3TestJobs(
		targetChart,
		snapshotCache,
		failfast,
	)

	result.CountSnapshot(snapshotCache)
	return result
}

// fill file path related info of TestJob
func (s *TestSuite) polishTestJobsPathInfo() {
	for _, test := range s.Tests {
		test.chartRoute = s.chartRoute
		test.definitionFile = s.definitionFile

		s.polishReleaseSettings(test)
		s.polishCapabilitiesSettings(test)
		s.polishChartSettings(test)

		if len(s.Values) > 0 {
			test.Values = append(test.Values, s.Values...)
		}

		if len(s.Templates) > 0 {
			test.defaultTemplatesToAssert = s.Templates
		}
	}
}

// override release settings in testjobs when defined in testsuite
func (s *TestSuite) polishReleaseSettings(test *TestJob) {
	if s.Release.Name != "" {
		if test.Release.Name == "" {
			test.Release.Name = s.Release.Name
		}
	}

	if s.Release.Namespace != "" {
		if test.Release.Namespace == "" {
			test.Release.Namespace = s.Release.Namespace
		}
	}

	if s.Release.Revision > 0 {
		if test.Release.Revision == 0 {
			test.Release.Revision = s.Release.Revision
		}
	}

	if s.Release.IsUpgrade {
		if !test.Release.IsUpgrade {
			test.Release.IsUpgrade = s.Release.IsUpgrade
		}
	}
}

// override capabilities settings in testjobs when defined in testsuite
func (s *TestSuite) polishCapabilitiesSettings(test *TestJob) {
	if s.Capabilities.MajorVersion != "" && s.Capabilities.MinorVersion != "" {
		if test.Capabilities.MajorVersion == "" && test.Capabilities.MinorVersion == "" {
			test.Capabilities.MajorVersion = s.Capabilities.MajorVersion
			test.Capabilities.MinorVersion = s.Capabilities.MinorVersion
		}
	}

	if len(s.Capabilities.APIVersions) > 0 {
		test.Capabilities.APIVersions = append(test.Capabilities.APIVersions, s.Capabilities.APIVersions...)
	}
}

// override chart settings in testjobs when defined in testsuite
func (s *TestSuite) polishChartSettings(test *TestJob) {
	if s.Chart.Version != "" {
		test.Chart.Version = s.Chart.Version
	}
	if s.Chart.AppVersion != "" {
		test.Chart.AppVersion = s.Chart.AppVersion
	}
}

func (s *TestSuite) runV2TestJobs(
	chart *v2chart.Chart,
	cache *snapshot.Cache,
	failfast bool,
) (bool, []*results.TestJobResult) {
	suitePass := true
	jobResults := make([]*results.TestJobResult, len(s.Tests))
	dependenciesBackup := make([]*v2chart.Chart, len(chart.Dependencies))
	copy(dependenciesBackup, chart.Dependencies)

	for idx, testJob := range s.Tests {
		jobResult := testJob.RunV2(chart, cache, failfast, &results.TestJobResult{Index: idx})
		jobResults[idx] = jobResult

		if !jobResult.Passed {
			suitePass = false
		}

		chart.Dependencies = dependenciesBackup

		if !suitePass && failfast {
			break
		}
	}
	return suitePass, jobResults
}

func (s *TestSuite) runV3TestJobs(
	chart *v3chart.Chart,
	cache *snapshot.Cache,
	failfast bool,
) (bool, []*results.TestJobResult) {
	suitePass := true
	jobResults := make([]*results.TestJobResult, len(s.Tests))
	metadataDependenciesBackup := cloneDependencies(chart.Metadata.Dependencies)
	dependenciesBackup := chart.Dependencies()
	valuesBackup := cloneValues(chart.Values)

	for idx, testJob := range s.Tests {
		jobResult := testJob.RunV3(chart, cache, failfast, &results.TestJobResult{Index: idx})
		jobResults[idx] = jobResult

		if !jobResult.Passed {
			suitePass = false
		}

		chart.SetDependencies(dependenciesBackup...)
<<<<<<< HEAD
		chart.Values = valuesBackup
=======
		chart.Values = nil
		chart.Values = cloneValues(valuesBackup)
		chart.Metadata.Dependencies = nil
>>>>>>> 7f27ba33
		chart.Metadata.Dependencies = cloneDependencies(metadataDependenciesBackup)

		if !suitePass && failfast {
			break
		}
	}
	return suitePass, jobResults
}

func cloneDependencies(metadataDependencies []*v3chart.Dependency) []*v3chart.Dependency {
	clonedDependencies := make([]*v3chart.Dependency, 0)

	for _, metadataDependency := range metadataDependencies {
		clonedDependency := &v3chart.Dependency{
			Name:         metadataDependency.Name,
			Version:      metadataDependency.Version,
			Repository:   metadataDependency.Repository,
			Condition:    metadataDependency.Condition,
			Tags:         metadataDependency.Tags,
			Enabled:      metadataDependency.Enabled,
			ImportValues: cloneImportValues(metadataDependency.ImportValues),
			Alias:        metadataDependency.Alias,
		}

		clonedDependencies = append(clonedDependencies, clonedDependency)
	}

	return clonedDependencies
}

func cloneValues(values map[string]interface{}) map[string]interface{} {
	clonedValues := make(map[string]interface{})

	for key, value := range values {
		clonedValues[key] = value
	}

	return clonedValues
}

func cloneImportValues(importValues []interface{}) []interface{} {
	clonedImportValues := make([]interface{}, 0)

	clonedImportValues = append(clonedImportValues, importValues...)

	return clonedImportValues
}<|MERGE_RESOLUTION|>--- conflicted
+++ resolved
@@ -233,13 +233,9 @@
 		}
 
 		chart.SetDependencies(dependenciesBackup...)
-<<<<<<< HEAD
-		chart.Values = valuesBackup
-=======
 		chart.Values = nil
 		chart.Values = cloneValues(valuesBackup)
 		chart.Metadata.Dependencies = nil
->>>>>>> 7f27ba33
 		chart.Metadata.Dependencies = cloneDependencies(metadataDependenciesBackup)
 
 		if !suitePass && failfast {
