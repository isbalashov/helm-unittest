--- conflicted
+++ resolved
@@ -207,7 +207,6 @@
 	}
 }
 
-<<<<<<< HEAD
 func TestV3RunnerWith_Fixture_Chart_SkipTest(t *testing.T) {
 	buffer := new(bytes.Buffer)
 	runner := TestRunner{
@@ -220,7 +219,8 @@
 	assert.Contains(t, buffer.String(), "- SKIPPED 'should third test'")
 	assert.Contains(t, buffer.String(), "Test Suites: 2 passed, 1 skipped, 3 total")
 	assert.Contains(t, buffer.String(), "Tests:       2 passed, 4 skipped, 6 total")
-=======
+}
+
 func TestSplitBefore(t *testing.T) {
 	tests := []struct {
 		name      string
@@ -327,5 +327,4 @@
 			assert.Equal(t, test.expected, actual, fmt.Sprintf("Test Case: %s", test.name))
 		})
 	}
->>>>>>> 99e21486
 }