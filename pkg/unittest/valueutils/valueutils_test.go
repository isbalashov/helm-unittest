package valueutils_test

import (
	"fmt"
	"testing"

	"github.com/helm-unittest/helm-unittest/internal/common"
	. "github.com/helm-unittest/helm-unittest/pkg/unittest/valueutils"
	"github.com/stretchr/testify/assert"
)

func TestGetValueOfSetPathWithSingleResults(t *testing.T) {
	a := assert.New(t)
	data := common.K8sManifest{
		"a": map[string]interface{}{
			"b":   []interface{}{"_", map[string]interface{}{"c": "yes"}},
			"d":   "no",
			"e.f": "false",
			"g":   map[string]interface{}{"h": "\"quotes\""},
			"i":   []interface{}{map[string]interface{}{"i1": "1"}, map[string]interface{}{"i2": "2"}},
		},
	}

	var expectionsMapping = map[string]interface{}{
		"a.b[1].c":              "yes",
		"a.b[0]":                "_",
		"a.b":                   []interface{}{"_", map[string]interface{}{"c": "yes"}},
		"a['d']":                "no",
		"a[\"e.f\"]":            "false",
		"a.g.h":                 "\"quotes\"",
		"":                      data,
		"a.i[?(@.i1 == \"1\")]": map[string]interface{}(map[string]interface{}{"i1": "1"}),
	}

	for path, expect := range expectionsMapping {
		actual, err := GetValueOfSetPath(data, path)
		a.Equal(expect, actual[0])
		a.Nil(err)
	}
}

func TestGetValueOfSetPathError(t *testing.T) {
	a := assert.New(t)
	data := common.K8sManifest{
		"a": map[string]interface{}{
			"b":   []interface{}{"_"},
			"c.d": "no",
		},
	}

	var expectionsMapping = map[string]string{
		"a[null]":  "invalid array index [null] before position 7: non-integer array index",
		"a.b[0[]]": "invalid array index [0[] before position 7: non-integer array index",
		"a.[c[0]]": "child name missing at position 2, following \"a.\"",
	}

	for path, expect := range expectionsMapping {
		actual, err := GetValueOfSetPath(data, path)
		a.Nil(actual)
		a.EqualError(err, expect)
	}
}

func TestBuildValueOfSetPath(t *testing.T) {
	a := assert.New(t)
	data := map[string]interface{}{"foo": "bar"}

	var expectionsMapping = map[string]interface{}{
		"a.b":    map[string]interface{}{"a": map[string]interface{}{"b": data}},
		"a[1]":   map[string]interface{}{"a": []interface{}{nil, data}},
		"a[1].b": map[string]interface{}{"a": []interface{}{nil, map[string]interface{}{"b": data}}},
	}

	for path, expected := range expectionsMapping {
		actual, err := BuildValueOfSetPath(data, path)
		a.Equal(expected, actual)
		a.Nil(err)
	}
}

func TestBuildValueOfSetPath_V1(t *testing.T) {
	t.Run("path is empty", func(t *testing.T) {
		_, err := BuildValueOfSetPath(nil, "")
		assert.Error(t, err)
		assert.EqualError(t, err, "set path is empty")
	})
	t.Run("value is empty", func(t *testing.T) {
		actual, err := BuildValueOfSetPath(nil, "some.path")
		assert.NoError(t, err)
		assert.Equal(t, map[string]interface{}{
			"some": map[string]interface{}{
				"path": nil,
			},
		}, actual)
	})
	t.Run("some path", func(t *testing.T) {
		expected := map[string]interface{}{
			"b": map[string]interface{}{
				"c": map[string]interface{}{
					"a": 1,
					"b": map[string]interface{}{
						"c": 2,
					}}}}
		val := map[string]interface{}{
			"a": 1,
			"b": map[string]interface{}{
				"c": 2,
			},
		}
		path := "b.c"
		result, err := BuildValueOfSetPath(val, path)
		assert.NoError(t, err)
		assert.Equal(t, expected, result)
	})
	t.Run("path is not in data", func(t *testing.T) {
		expected := map[string]interface{}{
			"some": map[string]interface{}{
				"path": map[string]interface{}{
					"ingress": map[string]interface{}{
						"hosts[1]": "example.local",
					},
				},
			},
		}
		var data = map[string]interface{}{
			"ingress": map[string]interface{}{"hosts[1]": "example.local"},
		}
		actual, err := BuildValueOfSetPath(data, "some.path")
		assert.NoError(t, err)
		assert.Equal(t, expected, actual)
	})
	t.Run("path is in values", func(t *testing.T) {
		expected := map[string]interface{}{
			"hosts": map[string]interface{}{
				"ingress": map[string]interface{}{
					"hosts[1]": "example.local",
				},
			},
		}
		var data = map[string]interface{}{
			"ingress": map[string]interface{}{"hosts[1]": "example.local"},
		}
		actual, err := BuildValueOfSetPath(data, "hosts")
		assert.NoError(t, err)
		assert.Equal(t, expected, actual)
	})
	t.Run("property testing", func(t *testing.T) {
		data := map[string]interface{}{"foo": "bar"}
		cases := []struct {
			input  map[string]interface{}
			path   string
			exp    map[string]interface{}
			expStr string
		}{
			{
				path:   "a.b",
				input:  map[string]interface{}{"a": map[string]interface{}{"b": data}},
				exp:    map[string]interface{}{"a": map[string]interface{}{"b": map[string]interface{}{"a": map[string]interface{}{"b": data}}}},
				expStr: "map[a:map[b:map[a:map[b:map[foo:bar]]]]]",
			},
			{
				path:   "a[1]",
				input:  map[string]interface{}{"a": []interface{}{nil, data}},
				exp:    map[string]interface{}{"a": []interface{}{interface{}(nil), map[string]interface{}{"a": []interface{}{interface{}(nil), data}}}},
				expStr: "map[a:[<nil> map[a:[<nil> map[foo:bar]]]]]",
			},
			{
				path:   "a[1].b",
				input:  map[string]interface{}{"a": []interface{}{nil, map[string]interface{}{"b": data}}},
				exp:    map[string]interface{}{"a": []interface{}{interface{}(nil), map[string]interface{}{"b": map[string]interface{}{"a": []interface{}{interface{}(nil), map[string]interface{}{"b": data}}}}}},
				expStr: "map[a:[<nil> map[b:map[a:[<nil> map[b:map[foo:bar]]]]]]]",
			},
		}
		for _, test := range cases {
			t.Run(fmt.Sprintf("path %s and values '%v", test.path, test.input), func(t *testing.T) {
				actual, err := BuildValueOfSetPath(test.input, test.path)
				assert.NoError(t, err)
				assert.Equal(t, test.exp, actual)
				assert.Equal(t, test.expStr, fmt.Sprintf("%v", actual))
			})
		}
	})
}

func TestBuildValueSetPathError(t *testing.T) {
	a := assert.New(t)
	data := map[string]interface{}{"foo": "bar"}

	var expectionsMapping = map[string]string{
		"":   "set path is empty",
		"{":  "invalid token found {",
		"[[": "invalid escaping token [",
		"..": "unexpected end of",
	}

	for path, expect := range expectionsMapping {
		actual, err := BuildValueOfSetPath(data, path)
		a.Nil(actual)
		a.EqualError(err, expect)
	}
<<<<<<< HEAD
=======
}

func TestMergeValues(t *testing.T) {
	a := assert.New(t)
	dest := map[string]interface{}{
		"a": map[string]interface{}{
			"b":   []interface{}{"_", map[string]interface{}{"c": "yes"}},
			"e.f": "false",
		},
	}
	src := map[string]interface{}{
		"a": map[string]interface{}{
			"b":   []interface{}{"_", map[string]interface{}{"c": "no"}, "a"},
			"d":   "no",
			"e.f": "yes",
		},
	}
	expected := map[string]interface{}{
		"a": map[string]interface{}{
			"b":   []interface{}{"_", map[string]interface{}{"c": "no"}, "a"},
			"d":   "no",
			"e.f": "yes",
		},
	}
	actual := MergeValues(dest, src)
	a.Equal(expected, actual)
}

func TestMergeValues_Cases(t *testing.T) {
	t.Run("SimpleMerge", func(t *testing.T) {
		dest := map[string]interface{}{"a": 1, "b": 2}
		src := map[string]interface{}{"c": 3, "d": 4}
		expected := map[string]interface{}{"a": 1, "b": 2, "c": 3, "d": 4}
		result := MergeValues(dest, src)
		assert.Equal(t, expected, result)
	})

	t.Run("OverwriteExistingValue", func(t *testing.T) {
		dest := map[string]interface{}{"a": 1}
		src := map[string]interface{}{"a": 2}
		expected := map[string]interface{}{"a": 2}
		result := MergeValues(dest, src)
		assert.Equal(t, expected, result)
	})

	t.Run("MergeNestedMaps", func(t *testing.T) {
		dest := map[string]interface{}{"a": map[string]interface{}{"b": 1}}
		src := map[string]interface{}{"a": map[string]interface{}{"c": 2}}
		expected := map[string]interface{}{"a": map[string]interface{}{"b": 1, "c": 2}}
		result := MergeValues(dest, src)
		assert.Equal(t, expected, result)
	})

	t.Run("OverwriteNestedMap", func(t *testing.T) {
		dest := map[string]interface{}{"a": map[string]interface{}{"b": 1}}
		src := map[string]interface{}{"a": 2}
		expected := map[string]interface{}{"a": 2}
		result := MergeValues(dest, src)
		assert.Equal(t, expected, result)
	})

	t.Run("MergeComplexMaps", func(t *testing.T) {
		dest := map[string]interface{}{
			"a": 1,
			"b": map[string]interface{}{
				"c": 2,
			},
		}
		src := map[string]interface{}{
			"a": 3,
			"b": map[string]interface{}{
				"d": 4,
			},
			"e": 5,
		}
		expected := map[string]interface{}{
			"a": 3,
			"b": map[string]interface{}{
				"c": 2,
				"d": 4,
			},
			"e": 5,
		}
		result := MergeValues(dest, src)
		assert.Equal(t, expected, result)
	})
}

func TestMergeValues_YamlValues(t *testing.T) {
	t.Run("first", func(t *testing.T) {
		yamlDst := `
a:
  b:
   foo: bar
`
		yamlSrc := `
a:
  hosts[0]: abrakadabra
`
		expected := `
a:
  b:
   foo: bar
  hosts[0]: abrakadabra
`
		var dataDst map[string]interface{}
		common.YmlUnmarshalTestHelper(yamlDst, &dataDst, t)
		var dataSrc map[string]interface{}
		common.YmlUnmarshalTestHelper(yamlSrc, &dataSrc, t)

		output := MergeValues(dataDst, dataSrc)
		out, _ := common.YmlMarshall(&output)
		assert.YAMLEq(t, expected, out)
	})
	t.Run("second", func(t *testing.T) {
		yamlDst := `
a:
  b:
   hosts:
   - foo
   - bar
`
		yamlSrc := `
a:
  b:
   hosts[0]: abrakadabra
`
		expected := `
a:
  b:
   hosts:
   - foo
   - bar
   hosts[0]: abrakadabra
`
		var dataDst map[string]interface{}
		common.YmlUnmarshalTestHelper(yamlDst, &dataDst, t)
		var dataSrc map[string]interface{}
		common.YmlUnmarshalTestHelper(yamlSrc, &dataSrc, t)

		output := MergeValues(dataDst, dataSrc)
		out := common.YmlMarshallTestHelper(&output, t)
		assert.YAMLEq(t, expected, out)
	})
}

func TestGetValueOfSetPath(t *testing.T) {
	t.Run("invalid-path", func(t *testing.T) {
		yml := `
kind: Deployment
metadata:
  name: my-deployment
`
		var dataDst map[string]interface{}
		common.YmlUnmarshalTestHelper(yml, &dataDst, t)

		actual, err := GetValueOfSetPath(dataDst, "invalid.path")
		assert.NoError(t, err)
		assert.Empty(t, actual)
	})
	t.Run("valid-path", func(t *testing.T) {
		yml := `
kind: Deployment
metadata:
  name: my-deployment
`
		var dataDst map[string]interface{}
		common.YmlUnmarshalTestHelper(yml, &dataDst, t)

		actual, err := GetValueOfSetPath(dataDst, "metadata.name")
		assert.NoError(t, err)
		assert.Equal(t, []interface{}{"my-deployment"}, actual)
	})
}

func TestBuildValueOfSetPath_EmptyPath(t *testing.T) {
	_, err := BuildValueOfSetPath(nil, "")
	assert.Error(t, err)
	assert.EqualError(t, err, "set path is empty")
}

func TestBuildValueOfSetPath_ValidPath(t *testing.T) {
	data := map[string]interface{}{"foo": "bar"}
	expected := map[string]interface{}{"a": map[string]interface{}{"b": data}}
	actual, err := BuildValueOfSetPath(data, "a.b")
	assert.NoError(t, err)
	assert.Equal(t, expected, actual)
}

func TestBuildValueOfSetPath_InvalidToken(t *testing.T) {
	data := map[string]interface{}{"foo": "bar"}
	_, err := BuildValueOfSetPath(data, "{")
	assert.Error(t, err)
	assert.EqualError(t, err, "invalid token found {")
}

func TestBuildValueOfSetPath_UnexpectedEnd(t *testing.T) {
	data := map[string]interface{}{"foo": "bar"}
	_, err := BuildValueOfSetPath(data, "a[")
	assert.Error(t, err)
	assert.EqualError(t, err, "unexpected end of")
}

func TestBuildValueOfSetPath_NestedPath(t *testing.T) {
	data := map[string]interface{}{"foo": "bar"}
	expected := map[string]interface{}{
		"a": map[string]interface{}{
			"b": map[string]interface{}{
				"c": data,
			},
		},
	}
	actual, err := BuildValueOfSetPath(data, "a.b.c")
	assert.NoError(t, err)
	assert.Equal(t, expected, actual)
}

// merge values
func TestMergeValues_EmptySource(t *testing.T) {
	dest := map[string]interface{}{"a": 1}
	src := map[string]interface{}{}
	expected := map[string]interface{}{"a": 1}
	actual := MergeValues(dest, src)
	assert.Equal(t, expected, actual)
}

func TestMergeValues_EmptyDestination(t *testing.T) {
	dest := map[string]interface{}{}
	src := map[string]interface{}{"a": 1}
	expected := map[string]interface{}{"a": 1}
	actual := MergeValues(dest, src)
	assert.Equal(t, expected, actual)
}

func TestMergeValues_NilSource(t *testing.T) {
	dest := map[string]interface{}{"a": 1}
	var src map[string]interface{}
	expected := map[string]interface{}{"a": 1}
	actual := MergeValues(dest, src)
	assert.Equal(t, expected, actual)
}

func TestMergeValues_NilDestination(t *testing.T) {
	dest := map[string]interface{}{}
	src := map[string]interface{}{"a": 1}
	expected := map[string]interface{}{"a": 1}
	actual := MergeValues(dest, src)
	assert.Equal(t, expected, actual)
}

func TestMergeValues_OverwriteWithNonMap(t *testing.T) {
	dest := map[string]interface{}{"a": map[string]interface{}{"b": 1}}
	src := map[string]interface{}{"a": 2}
	expected := map[string]interface{}{"a": 2}
	actual := MergeValues(dest, src)
	assert.Equal(t, expected, actual)
}

func TestMergeValues_DeepMerge(t *testing.T) {
	dest := map[string]interface{}{"a": map[string]interface{}{"b": 1}}
	src := map[string]interface{}{"a": map[string]interface{}{"c": 2}}
	expected := map[string]interface{}{"a": map[string]interface{}{"b": 1, "c": 2}}
	actual := MergeValues(dest, src)
	assert.Equal(t, expected, actual)
}

func TestMergeValues_ComplexMerge(t *testing.T) {
	dest := map[string]interface{}{
		"a": 1,
		"b": map[string]interface{}{
			"c": 2,
		},
	}
	src := map[string]interface{}{
		"a": 3,
		"b": map[string]interface{}{
			"d": 4,
		},
		"e": 5,
	}
	expected := map[string]interface{}{
		"a": 3,
		"b": map[string]interface{}{
			"c": 2,
			"d": 4,
		},
		"e": 5,
	}
	actual := MergeValues(dest, src)
	assert.Equal(t, expected, actual)
}

// new
func TestMergeValues_KeyExistsButNotMap(t *testing.T) {
	dest := map[string]interface{}{
		"a": 1,
	}
	src := map[string]interface{}{
		"a": map[string]interface{}{"b": 2},
	}
	expected := map[string]interface{}{
		"a": map[string]interface{}{"b": 2},
	}
	actual := MergeValues(dest, src)
	assert.Equal(t, expected, actual)
}

func TestMergeValues_KeyExistsAndIsMap(t *testing.T) {
	dest := map[string]interface{}{
		"a": map[string]interface{}{"b": 1},
	}
	src := map[string]interface{}{
		"a": map[string]interface{}{"c": 2},
	}
	expected := map[string]interface{}{
		"a": map[string]interface{}{"b": 1, "c": 2},
	}
	actual := MergeValues(dest, src)
	assert.Equal(t, expected, actual)
}

func TestMergeValues_EmptySourceAndDestination(t *testing.T) {
	dest := map[string]interface{}{}
	src := map[string]interface{}{}
	expected := map[string]interface{}{}
	actual := MergeValues(dest, src)
	assert.Equal(t, expected, actual)
}

func TestMergeValues_SourceWithNilValue(t *testing.T) {
	dest := map[string]interface{}{"a": 1}
	src := map[string]interface{}{"b": nil}
	expected := map[string]interface{}{"a": 1, "b": nil}
	actual := MergeValues(dest, src)
	assert.Equal(t, expected, actual)
}

func TestMergeValues_DestinationWithNilValue(t *testing.T) {
	dest := map[string]interface{}{"a": nil}
	src := map[string]interface{}{"b": 2}
	expected := map[string]interface{}{"a": nil, "b": 2}
	actual := MergeValues(dest, src)
	assert.Equal(t, expected, actual)
}

func TestMergeValues_NestedMapWithEmptyMap(t *testing.T) {
	dest := map[string]interface{}{"a": map[string]interface{}{"b": 1}}
	src := map[string]interface{}{"a": map[string]interface{}{}}
	expected := map[string]interface{}{"a": map[string]interface{}{"b": 1}}
	actual := MergeValues(dest, src)
	assert.Equal(t, expected, actual)
}

func TestMergeValues_EmptyNestedMap(t *testing.T) {
	dest := map[string]interface{}{"a": map[string]interface{}{}}
	src := map[string]interface{}{"a": map[string]interface{}{"b": 1}}
	expected := map[string]interface{}{"a": map[string]interface{}{"b": 1}}
	actual := MergeValues(dest, src)
	assert.Equal(t, expected, actual)
}

func TestMergeValues_OverwriteWithEmptyMap(t *testing.T) {
	dest := map[string]interface{}{"a": map[string]interface{}{"b": 1}}
	src := map[string]interface{}{"a": map[string]interface{}{}}
	// expected := map[string]interface{}{"a": map[string]interface{}{}}
	expected := map[string]interface{}{"a": map[string]interface{}{"b": 1}}
	actual := MergeValues(dest, src)
	assert.Equal(t, expected, actual)
}

func TestMergeValues_OverwriteWithNil(t *testing.T) {
	dest := map[string]interface{}{"a": map[string]interface{}{"b": 1}}
	src := map[string]interface{}{"a": nil}
	expected := map[string]interface{}{"a": nil}
	actual := MergeValues(dest, src)
	assert.Equal(t, expected, actual)
>>>>>>> 11c03577
}<|MERGE_RESOLUTION|>--- conflicted
+++ resolved
@@ -7,6 +7,8 @@
 	"github.com/helm-unittest/helm-unittest/internal/common"
 	. "github.com/helm-unittest/helm-unittest/pkg/unittest/valueutils"
 	"github.com/stretchr/testify/assert"
+
+	v3util "helm.sh/helm/v3/pkg/chartutil"
 )
 
 func TestGetValueOfSetPathWithSingleResults(t *testing.T) {
@@ -198,8 +200,6 @@
 		a.Nil(actual)
 		a.EqualError(err, expect)
 	}
-<<<<<<< HEAD
-=======
 }
 
 func TestMergeValues(t *testing.T) {
@@ -224,7 +224,7 @@
 			"e.f": "yes",
 		},
 	}
-	actual := MergeValues(dest, src)
+	actual := v3util.MergeTables(dest, src)
 	a.Equal(expected, actual)
 }
 
@@ -233,7 +233,7 @@
 		dest := map[string]interface{}{"a": 1, "b": 2}
 		src := map[string]interface{}{"c": 3, "d": 4}
 		expected := map[string]interface{}{"a": 1, "b": 2, "c": 3, "d": 4}
-		result := MergeValues(dest, src)
+		result := v3util.MergeTables(dest, src)
 		assert.Equal(t, expected, result)
 	})
 
@@ -241,7 +241,7 @@
 		dest := map[string]interface{}{"a": 1}
 		src := map[string]interface{}{"a": 2}
 		expected := map[string]interface{}{"a": 2}
-		result := MergeValues(dest, src)
+		result := v3util.MergeTables(dest, src)
 		assert.Equal(t, expected, result)
 	})
 
@@ -249,7 +249,7 @@
 		dest := map[string]interface{}{"a": map[string]interface{}{"b": 1}}
 		src := map[string]interface{}{"a": map[string]interface{}{"c": 2}}
 		expected := map[string]interface{}{"a": map[string]interface{}{"b": 1, "c": 2}}
-		result := MergeValues(dest, src)
+		result := v3util.MergeTables(dest, src)
 		assert.Equal(t, expected, result)
 	})
 
@@ -257,7 +257,7 @@
 		dest := map[string]interface{}{"a": map[string]interface{}{"b": 1}}
 		src := map[string]interface{}{"a": 2}
 		expected := map[string]interface{}{"a": 2}
-		result := MergeValues(dest, src)
+		result := v3util.MergeTables(dest, src)
 		assert.Equal(t, expected, result)
 	})
 
@@ -283,7 +283,7 @@
 			},
 			"e": 5,
 		}
-		result := MergeValues(dest, src)
+		result := v3util.MergeTables(dest, src)
 		assert.Equal(t, expected, result)
 	})
 }
@@ -310,7 +310,7 @@
 		var dataSrc map[string]interface{}
 		common.YmlUnmarshalTestHelper(yamlSrc, &dataSrc, t)
 
-		output := MergeValues(dataDst, dataSrc)
+		output := v3util.MergeTables(dataDst, dataSrc)
 		out, _ := common.YmlMarshall(&output)
 		assert.YAMLEq(t, expected, out)
 	})
@@ -340,7 +340,7 @@
 		var dataSrc map[string]interface{}
 		common.YmlUnmarshalTestHelper(yamlSrc, &dataSrc, t)
 
-		output := MergeValues(dataDst, dataSrc)
+		output := v3util.MergeTables(dataDst, dataSrc)
 		out := common.YmlMarshallTestHelper(&output, t)
 		assert.YAMLEq(t, expected, out)
 	})
@@ -422,7 +422,7 @@
 	dest := map[string]interface{}{"a": 1}
 	src := map[string]interface{}{}
 	expected := map[string]interface{}{"a": 1}
-	actual := MergeValues(dest, src)
+	actual := v3util.MergeTables(dest, src)
 	assert.Equal(t, expected, actual)
 }
 
@@ -430,7 +430,7 @@
 	dest := map[string]interface{}{}
 	src := map[string]interface{}{"a": 1}
 	expected := map[string]interface{}{"a": 1}
-	actual := MergeValues(dest, src)
+	actual := v3util.MergeTables(dest, src)
 	assert.Equal(t, expected, actual)
 }
 
@@ -438,7 +438,7 @@
 	dest := map[string]interface{}{"a": 1}
 	var src map[string]interface{}
 	expected := map[string]interface{}{"a": 1}
-	actual := MergeValues(dest, src)
+	actual := v3util.MergeTables(dest, src)
 	assert.Equal(t, expected, actual)
 }
 
@@ -446,7 +446,7 @@
 	dest := map[string]interface{}{}
 	src := map[string]interface{}{"a": 1}
 	expected := map[string]interface{}{"a": 1}
-	actual := MergeValues(dest, src)
+	actual := v3util.MergeTables(dest, src)
 	assert.Equal(t, expected, actual)
 }
 
@@ -454,7 +454,7 @@
 	dest := map[string]interface{}{"a": map[string]interface{}{"b": 1}}
 	src := map[string]interface{}{"a": 2}
 	expected := map[string]interface{}{"a": 2}
-	actual := MergeValues(dest, src)
+	actual := v3util.MergeTables(dest, src)
 	assert.Equal(t, expected, actual)
 }
 
@@ -462,7 +462,7 @@
 	dest := map[string]interface{}{"a": map[string]interface{}{"b": 1}}
 	src := map[string]interface{}{"a": map[string]interface{}{"c": 2}}
 	expected := map[string]interface{}{"a": map[string]interface{}{"b": 1, "c": 2}}
-	actual := MergeValues(dest, src)
+	actual := v3util.MergeTables(dest, src)
 	assert.Equal(t, expected, actual)
 }
 
@@ -488,7 +488,7 @@
 		},
 		"e": 5,
 	}
-	actual := MergeValues(dest, src)
+	actual := v3util.MergeTables(dest, src)
 	assert.Equal(t, expected, actual)
 }
 
@@ -503,7 +503,7 @@
 	expected := map[string]interface{}{
 		"a": map[string]interface{}{"b": 2},
 	}
-	actual := MergeValues(dest, src)
+	actual := v3util.MergeTables(dest, src)
 	assert.Equal(t, expected, actual)
 }
 
@@ -517,7 +517,7 @@
 	expected := map[string]interface{}{
 		"a": map[string]interface{}{"b": 1, "c": 2},
 	}
-	actual := MergeValues(dest, src)
+	actual := v3util.MergeTables(dest, src)
 	assert.Equal(t, expected, actual)
 }
 
@@ -525,7 +525,7 @@
 	dest := map[string]interface{}{}
 	src := map[string]interface{}{}
 	expected := map[string]interface{}{}
-	actual := MergeValues(dest, src)
+	actual := v3util.MergeTables(dest, src)
 	assert.Equal(t, expected, actual)
 }
 
@@ -533,7 +533,7 @@
 	dest := map[string]interface{}{"a": 1}
 	src := map[string]interface{}{"b": nil}
 	expected := map[string]interface{}{"a": 1, "b": nil}
-	actual := MergeValues(dest, src)
+	actual := v3util.MergeTables(dest, src)
 	assert.Equal(t, expected, actual)
 }
 
@@ -541,7 +541,7 @@
 	dest := map[string]interface{}{"a": nil}
 	src := map[string]interface{}{"b": 2}
 	expected := map[string]interface{}{"a": nil, "b": 2}
-	actual := MergeValues(dest, src)
+	actual := v3util.MergeTables(dest, src)
 	assert.Equal(t, expected, actual)
 }
 
@@ -549,7 +549,7 @@
 	dest := map[string]interface{}{"a": map[string]interface{}{"b": 1}}
 	src := map[string]interface{}{"a": map[string]interface{}{}}
 	expected := map[string]interface{}{"a": map[string]interface{}{"b": 1}}
-	actual := MergeValues(dest, src)
+	actual := v3util.MergeTables(dest, src)
 	assert.Equal(t, expected, actual)
 }
 
@@ -557,7 +557,7 @@
 	dest := map[string]interface{}{"a": map[string]interface{}{}}
 	src := map[string]interface{}{"a": map[string]interface{}{"b": 1}}
 	expected := map[string]interface{}{"a": map[string]interface{}{"b": 1}}
-	actual := MergeValues(dest, src)
+	actual := v3util.MergeTables(dest, src)
 	assert.Equal(t, expected, actual)
 }
 
@@ -566,7 +566,7 @@
 	src := map[string]interface{}{"a": map[string]interface{}{}}
 	// expected := map[string]interface{}{"a": map[string]interface{}{}}
 	expected := map[string]interface{}{"a": map[string]interface{}{"b": 1}}
-	actual := MergeValues(dest, src)
+	actual := v3util.MergeTables(dest, src)
 	assert.Equal(t, expected, actual)
 }
 
@@ -574,7 +574,6 @@
 	dest := map[string]interface{}{"a": map[string]interface{}{"b": 1}}
 	src := map[string]interface{}{"a": nil}
 	expected := map[string]interface{}{"a": nil}
-	actual := MergeValues(dest, src)
-	assert.Equal(t, expected, actual)
->>>>>>> 11c03577
+	actual := v3util.MergeTables(dest, src)
+	assert.Equal(t, expected, actual)
 }