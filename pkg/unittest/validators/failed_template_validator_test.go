--- conflicted
+++ resolved
@@ -225,46 +225,6 @@
 	}, diff)
 }
 
-<<<<<<< HEAD
-=======
-func TestFailedTemplateValidatorWhenInvalidIndex(t *testing.T) {
-	manifest := makeManifest(failedTemplate)
-
-	tests := []struct {
-		name      string
-		validator FailedTemplateValidator
-	}{
-		{
-			name:      "test case 1: with error message",
-			validator: FailedTemplateValidator{ErrorMessage: "A field should be required"},
-		},
-		{
-			name:      "test case 2: empty error message",
-			validator: FailedTemplateValidator{},
-		},
-		{
-			name:      "test case 3: with error message",
-			validator: FailedTemplateValidator{ErrorPattern: "should be required"},
-		},
-	}
-
-	for _, tt := range tests {
-		t.Run(tt.name, func(t *testing.T) {
-			pass, diff := tt.validator.Validate(&ValidateContext{
-				Docs:  []common.K8sManifest{manifest},
-				Index: 2,
-			})
-
-			assert.False(t, pass)
-			assert.Equal(t, []string{
-				"Error:",
-				"	documentIndex 2 out of range",
-			}, diff)
-		})
-	}
-}
-
->>>>>>> ee8c0c3a
 func TestFailedTemplateValidatorWhenRenderError(t *testing.T) {
 	tests := []struct {
 		name      string
